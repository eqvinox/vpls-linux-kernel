/*
 * Driver for Broadcom BCM2835 GPIO unit (pinctrl + GPIO)
 *
 * Copyright (C) 2012 Chris Boot, Simon Arlott, Stephen Warren
 *
 * This driver is inspired by:
 * pinctrl-nomadik.c, please see original file for copyright information
 * pinctrl-tegra.c, please see original file for copyright information
 *
 * This program is free software; you can redistribute it and/or modify
 * it under the terms of the GNU General Public License as published by
 * the Free Software Foundation; either version 2 of the License, or
 * (at your option) any later version.
 *
 * This program is distributed in the hope that it will be useful,
 * but WITHOUT ANY WARRANTY; without even the implied warranty of
 * MERCHANTABILITY or FITNESS FOR A PARTICULAR PURPOSE.  See the
 * GNU General Public License for more details.
 */

#include <linux/bitmap.h>
#include <linux/bug.h>
#include <linux/delay.h>
#include <linux/device.h>
#include <linux/err.h>
#include <linux/gpio/driver.h>
#include <linux/io.h>
#include <linux/irq.h>
#include <linux/irqdesc.h>
#include <linux/init.h>
#include <linux/of_address.h>
#include <linux/of.h>
#include <linux/of_irq.h>
#include <linux/pinctrl/consumer.h>
#include <linux/pinctrl/machine.h>
#include <linux/pinctrl/pinconf.h>
#include <linux/pinctrl/pinctrl.h>
#include <linux/pinctrl/pinmux.h>
#include <linux/platform_device.h>
#include <linux/seq_file.h>
#include <linux/slab.h>
#include <linux/spinlock.h>
#include <linux/types.h>

#define MODULE_NAME "pinctrl-bcm2835"
#define BCM2835_NUM_GPIOS 54
#define BCM2835_NUM_BANKS 2
#define BCM2835_NUM_IRQS  3

#define BCM2835_PIN_BITMAP_SZ \
	DIV_ROUND_UP(BCM2835_NUM_GPIOS, sizeof(unsigned long) * 8)

/* GPIO register offsets */
#define GPFSEL0		0x0	/* Function Select */
#define GPSET0		0x1c	/* Pin Output Set */
#define GPCLR0		0x28	/* Pin Output Clear */
#define GPLEV0		0x34	/* Pin Level */
#define GPEDS0		0x40	/* Pin Event Detect Status */
#define GPREN0		0x4c	/* Pin Rising Edge Detect Enable */
#define GPFEN0		0x58	/* Pin Falling Edge Detect Enable */
#define GPHEN0		0x64	/* Pin High Detect Enable */
#define GPLEN0		0x70	/* Pin Low Detect Enable */
#define GPAREN0		0x7c	/* Pin Async Rising Edge Detect */
#define GPAFEN0		0x88	/* Pin Async Falling Edge Detect */
#define GPPUD		0x94	/* Pin Pull-up/down Enable */
#define GPPUDCLK0	0x98	/* Pin Pull-up/down Enable Clock */

#define FSEL_REG(p)		(GPFSEL0 + (((p) / 10) * 4))
#define FSEL_SHIFT(p)		(((p) % 10) * 3)
#define GPIO_REG_OFFSET(p)	((p) / 32)
#define GPIO_REG_SHIFT(p)	((p) % 32)

enum bcm2835_pinconf_param {
	/* argument: bcm2835_pinconf_pull */
	BCM2835_PINCONF_PARAM_PULL,
};

#define BCM2835_PINCONF_PACK(_param_, _arg_) ((_param_) << 16 | (_arg_))
#define BCM2835_PINCONF_UNPACK_PARAM(_conf_) ((_conf_) >> 16)
#define BCM2835_PINCONF_UNPACK_ARG(_conf_) ((_conf_) & 0xffff)

struct bcm2835_pinctrl {
	struct device *dev;
	void __iomem *base;
	int irq[BCM2835_NUM_IRQS];

	/* note: locking assumes each bank will have its own unsigned long */
	unsigned long enabled_irq_map[BCM2835_NUM_BANKS];
	unsigned int irq_type[BCM2835_NUM_GPIOS];

	struct pinctrl_dev *pctl_dev;
	struct gpio_chip gpio_chip;
	struct pinctrl_gpio_range gpio_range;

	spinlock_t irq_lock[BCM2835_NUM_BANKS];
};

/* pins are just named GPIO0..GPIO53 */
#define BCM2835_GPIO_PIN(a) PINCTRL_PIN(a, "gpio" #a)
static struct pinctrl_pin_desc bcm2835_gpio_pins[] = {
	BCM2835_GPIO_PIN(0),
	BCM2835_GPIO_PIN(1),
	BCM2835_GPIO_PIN(2),
	BCM2835_GPIO_PIN(3),
	BCM2835_GPIO_PIN(4),
	BCM2835_GPIO_PIN(5),
	BCM2835_GPIO_PIN(6),
	BCM2835_GPIO_PIN(7),
	BCM2835_GPIO_PIN(8),
	BCM2835_GPIO_PIN(9),
	BCM2835_GPIO_PIN(10),
	BCM2835_GPIO_PIN(11),
	BCM2835_GPIO_PIN(12),
	BCM2835_GPIO_PIN(13),
	BCM2835_GPIO_PIN(14),
	BCM2835_GPIO_PIN(15),
	BCM2835_GPIO_PIN(16),
	BCM2835_GPIO_PIN(17),
	BCM2835_GPIO_PIN(18),
	BCM2835_GPIO_PIN(19),
	BCM2835_GPIO_PIN(20),
	BCM2835_GPIO_PIN(21),
	BCM2835_GPIO_PIN(22),
	BCM2835_GPIO_PIN(23),
	BCM2835_GPIO_PIN(24),
	BCM2835_GPIO_PIN(25),
	BCM2835_GPIO_PIN(26),
	BCM2835_GPIO_PIN(27),
	BCM2835_GPIO_PIN(28),
	BCM2835_GPIO_PIN(29),
	BCM2835_GPIO_PIN(30),
	BCM2835_GPIO_PIN(31),
	BCM2835_GPIO_PIN(32),
	BCM2835_GPIO_PIN(33),
	BCM2835_GPIO_PIN(34),
	BCM2835_GPIO_PIN(35),
	BCM2835_GPIO_PIN(36),
	BCM2835_GPIO_PIN(37),
	BCM2835_GPIO_PIN(38),
	BCM2835_GPIO_PIN(39),
	BCM2835_GPIO_PIN(40),
	BCM2835_GPIO_PIN(41),
	BCM2835_GPIO_PIN(42),
	BCM2835_GPIO_PIN(43),
	BCM2835_GPIO_PIN(44),
	BCM2835_GPIO_PIN(45),
	BCM2835_GPIO_PIN(46),
	BCM2835_GPIO_PIN(47),
	BCM2835_GPIO_PIN(48),
	BCM2835_GPIO_PIN(49),
	BCM2835_GPIO_PIN(50),
	BCM2835_GPIO_PIN(51),
	BCM2835_GPIO_PIN(52),
	BCM2835_GPIO_PIN(53),
};

/* one pin per group */
static const char * const bcm2835_gpio_groups[] = {
	"gpio0",
	"gpio1",
	"gpio2",
	"gpio3",
	"gpio4",
	"gpio5",
	"gpio6",
	"gpio7",
	"gpio8",
	"gpio9",
	"gpio10",
	"gpio11",
	"gpio12",
	"gpio13",
	"gpio14",
	"gpio15",
	"gpio16",
	"gpio17",
	"gpio18",
	"gpio19",
	"gpio20",
	"gpio21",
	"gpio22",
	"gpio23",
	"gpio24",
	"gpio25",
	"gpio26",
	"gpio27",
	"gpio28",
	"gpio29",
	"gpio30",
	"gpio31",
	"gpio32",
	"gpio33",
	"gpio34",
	"gpio35",
	"gpio36",
	"gpio37",
	"gpio38",
	"gpio39",
	"gpio40",
	"gpio41",
	"gpio42",
	"gpio43",
	"gpio44",
	"gpio45",
	"gpio46",
	"gpio47",
	"gpio48",
	"gpio49",
	"gpio50",
	"gpio51",
	"gpio52",
	"gpio53",
};

enum bcm2835_fsel {
	BCM2835_FSEL_GPIO_IN = 0,
	BCM2835_FSEL_GPIO_OUT = 1,
	BCM2835_FSEL_ALT0 = 4,
	BCM2835_FSEL_ALT1 = 5,
	BCM2835_FSEL_ALT2 = 6,
	BCM2835_FSEL_ALT3 = 7,
	BCM2835_FSEL_ALT4 = 3,
	BCM2835_FSEL_ALT5 = 2,
	BCM2835_FSEL_COUNT = 8,
	BCM2835_FSEL_MASK = 0x7,
};

static const char * const bcm2835_functions[BCM2835_FSEL_COUNT] = {
	[BCM2835_FSEL_GPIO_IN] = "gpio_in",
	[BCM2835_FSEL_GPIO_OUT] = "gpio_out",
	[BCM2835_FSEL_ALT0] = "alt0",
	[BCM2835_FSEL_ALT1] = "alt1",
	[BCM2835_FSEL_ALT2] = "alt2",
	[BCM2835_FSEL_ALT3] = "alt3",
	[BCM2835_FSEL_ALT4] = "alt4",
	[BCM2835_FSEL_ALT5] = "alt5",
};

static const char * const irq_type_names[] = {
	[IRQ_TYPE_NONE] = "none",
	[IRQ_TYPE_EDGE_RISING] = "edge-rising",
	[IRQ_TYPE_EDGE_FALLING] = "edge-falling",
	[IRQ_TYPE_EDGE_BOTH] = "edge-both",
	[IRQ_TYPE_LEVEL_HIGH] = "level-high",
	[IRQ_TYPE_LEVEL_LOW] = "level-low",
};

static inline u32 bcm2835_gpio_rd(struct bcm2835_pinctrl *pc, unsigned reg)
{
	return readl(pc->base + reg);
}

static inline void bcm2835_gpio_wr(struct bcm2835_pinctrl *pc, unsigned reg,
		u32 val)
{
	writel(val, pc->base + reg);
}

static inline int bcm2835_gpio_get_bit(struct bcm2835_pinctrl *pc, unsigned reg,
		unsigned bit)
{
	reg += GPIO_REG_OFFSET(bit) * 4;
	return (bcm2835_gpio_rd(pc, reg) >> GPIO_REG_SHIFT(bit)) & 1;
}

/* note NOT a read/modify/write cycle */
static inline void bcm2835_gpio_set_bit(struct bcm2835_pinctrl *pc,
		unsigned reg, unsigned bit)
{
	reg += GPIO_REG_OFFSET(bit) * 4;
	bcm2835_gpio_wr(pc, reg, BIT(GPIO_REG_SHIFT(bit)));
}

static inline enum bcm2835_fsel bcm2835_pinctrl_fsel_get(
		struct bcm2835_pinctrl *pc, unsigned pin)
{
	u32 val = bcm2835_gpio_rd(pc, FSEL_REG(pin));
	enum bcm2835_fsel status = (val >> FSEL_SHIFT(pin)) & BCM2835_FSEL_MASK;

	dev_dbg(pc->dev, "get %08x (%u => %s)\n", val, pin,
			bcm2835_functions[status]);

	return status;
}

static inline void bcm2835_pinctrl_fsel_set(
		struct bcm2835_pinctrl *pc, unsigned pin,
		enum bcm2835_fsel fsel)
{
	u32 val = bcm2835_gpio_rd(pc, FSEL_REG(pin));
	enum bcm2835_fsel cur = (val >> FSEL_SHIFT(pin)) & BCM2835_FSEL_MASK;

	dev_dbg(pc->dev, "read %08x (%u => %s)\n", val, pin,
			bcm2835_functions[cur]);

	if (cur == fsel)
		return;

	if (cur != BCM2835_FSEL_GPIO_IN && fsel != BCM2835_FSEL_GPIO_IN) {
		/* always transition through GPIO_IN */
		val &= ~(BCM2835_FSEL_MASK << FSEL_SHIFT(pin));
		val |= BCM2835_FSEL_GPIO_IN << FSEL_SHIFT(pin);

		dev_dbg(pc->dev, "trans %08x (%u <= %s)\n", val, pin,
				bcm2835_functions[BCM2835_FSEL_GPIO_IN]);
		bcm2835_gpio_wr(pc, FSEL_REG(pin), val);
	}

	val &= ~(BCM2835_FSEL_MASK << FSEL_SHIFT(pin));
	val |= fsel << FSEL_SHIFT(pin);

	dev_dbg(pc->dev, "write %08x (%u <= %s)\n", val, pin,
			bcm2835_functions[fsel]);
	bcm2835_gpio_wr(pc, FSEL_REG(pin), val);
}

static int bcm2835_gpio_direction_input(struct gpio_chip *chip, unsigned offset)
{
	return pinctrl_gpio_direction_input(chip->base + offset);
}

static int bcm2835_gpio_get(struct gpio_chip *chip, unsigned offset)
{
	struct bcm2835_pinctrl *pc = gpiochip_get_data(chip);

	return bcm2835_gpio_get_bit(pc, GPLEV0, offset);
}

static int bcm2835_gpio_get_direction(struct gpio_chip *chip, unsigned int offset)
{
	struct bcm2835_pinctrl *pc = gpiochip_get_data(chip);
	enum bcm2835_fsel fsel = bcm2835_pinctrl_fsel_get(pc, offset);

	/* Alternative function doesn't clearly provide a direction */
	if (fsel > BCM2835_FSEL_GPIO_OUT)
		return -EINVAL;

	return (fsel == BCM2835_FSEL_GPIO_IN);
}

static void bcm2835_gpio_set(struct gpio_chip *chip, unsigned offset, int value)
{
	struct bcm2835_pinctrl *pc = gpiochip_get_data(chip);

	bcm2835_gpio_set_bit(pc, value ? GPSET0 : GPCLR0, offset);
}

static int bcm2835_gpio_direction_output(struct gpio_chip *chip,
		unsigned offset, int value)
{
	bcm2835_gpio_set(chip, offset, value);
	return pinctrl_gpio_direction_output(chip->base + offset);
}

static const struct gpio_chip bcm2835_gpio_chip = {
	.label = MODULE_NAME,
	.owner = THIS_MODULE,
	.request = gpiochip_generic_request,
	.free = gpiochip_generic_free,
	.direction_input = bcm2835_gpio_direction_input,
	.direction_output = bcm2835_gpio_direction_output,
	.get_direction = bcm2835_gpio_get_direction,
	.get = bcm2835_gpio_get,
	.set = bcm2835_gpio_set,
	.base = -1,
	.ngpio = BCM2835_NUM_GPIOS,
	.can_sleep = false,
};

static void bcm2835_gpio_irq_handle_bank(struct bcm2835_pinctrl *pc,
					 unsigned int bank, u32 mask)
{
	unsigned long events;
	unsigned offset;
	unsigned gpio;

	events = bcm2835_gpio_rd(pc, GPEDS0 + bank * 4);
	events &= mask;
	events &= pc->enabled_irq_map[bank];
	for_each_set_bit(offset, &events, 32) {
		gpio = (32 * bank) + offset;
		generic_handle_irq(irq_linear_revmap(pc->gpio_chip.irqdomain,
						     gpio));
	}
}

static void bcm2835_gpio_irq_handler(struct irq_desc *desc)
{
	struct gpio_chip *chip = irq_desc_get_handler_data(desc);
	struct bcm2835_pinctrl *pc = gpiochip_get_data(chip);
	struct irq_chip *host_chip = irq_desc_get_chip(desc);
	int irq = irq_desc_get_irq(desc);
	int group;
	int i;

	for (i = 0; i < ARRAY_SIZE(pc->irq); i++) {
		if (pc->irq[i] == irq) {
			group = i;
			break;
		}
	}
	/* This should not happen, every IRQ has a bank */
	if (i == ARRAY_SIZE(pc->irq))
		BUG();

	chained_irq_enter(host_chip, desc);

	switch (group) {
	case 0: /* IRQ0 covers GPIOs 0-27 */
		bcm2835_gpio_irq_handle_bank(pc, 0, 0x0fffffff);
		break;
	case 1: /* IRQ1 covers GPIOs 28-45 */
		bcm2835_gpio_irq_handle_bank(pc, 0, 0xf0000000);
		bcm2835_gpio_irq_handle_bank(pc, 1, 0x00003fff);
		break;
	case 2: /* IRQ2 covers GPIOs 46-53 */
		bcm2835_gpio_irq_handle_bank(pc, 1, 0x003fc000);
		break;
	}

	chained_irq_exit(host_chip, desc);
}

static inline void __bcm2835_gpio_irq_config(struct bcm2835_pinctrl *pc,
	unsigned reg, unsigned offset, bool enable)
{
	u32 value;
	reg += GPIO_REG_OFFSET(offset) * 4;
	value = bcm2835_gpio_rd(pc, reg);
	if (enable)
		value |= BIT(GPIO_REG_SHIFT(offset));
	else
		value &= ~(BIT(GPIO_REG_SHIFT(offset)));
	bcm2835_gpio_wr(pc, reg, value);
}

/* fast path for IRQ handler */
static void bcm2835_gpio_irq_config(struct bcm2835_pinctrl *pc,
	unsigned offset, bool enable)
{
	switch (pc->irq_type[offset]) {
	case IRQ_TYPE_EDGE_RISING:
		__bcm2835_gpio_irq_config(pc, GPREN0, offset, enable);
		break;

	case IRQ_TYPE_EDGE_FALLING:
		__bcm2835_gpio_irq_config(pc, GPFEN0, offset, enable);
		break;

	case IRQ_TYPE_EDGE_BOTH:
		__bcm2835_gpio_irq_config(pc, GPREN0, offset, enable);
		__bcm2835_gpio_irq_config(pc, GPFEN0, offset, enable);
		break;

	case IRQ_TYPE_LEVEL_HIGH:
		__bcm2835_gpio_irq_config(pc, GPHEN0, offset, enable);
		break;

	case IRQ_TYPE_LEVEL_LOW:
		__bcm2835_gpio_irq_config(pc, GPLEN0, offset, enable);
		break;
	}
}

static void bcm2835_gpio_irq_enable(struct irq_data *data)
{
	struct gpio_chip *chip = irq_data_get_irq_chip_data(data);
	struct bcm2835_pinctrl *pc = gpiochip_get_data(chip);
	unsigned gpio = irqd_to_hwirq(data);
	unsigned offset = GPIO_REG_SHIFT(gpio);
	unsigned bank = GPIO_REG_OFFSET(gpio);
	unsigned long flags;

	spin_lock_irqsave(&pc->irq_lock[bank], flags);
	set_bit(offset, &pc->enabled_irq_map[bank]);
	bcm2835_gpio_irq_config(pc, gpio, true);
	spin_unlock_irqrestore(&pc->irq_lock[bank], flags);
}

static void bcm2835_gpio_irq_disable(struct irq_data *data)
{
	struct gpio_chip *chip = irq_data_get_irq_chip_data(data);
	struct bcm2835_pinctrl *pc = gpiochip_get_data(chip);
	unsigned gpio = irqd_to_hwirq(data);
	unsigned offset = GPIO_REG_SHIFT(gpio);
	unsigned bank = GPIO_REG_OFFSET(gpio);
	unsigned long flags;

	spin_lock_irqsave(&pc->irq_lock[bank], flags);
	bcm2835_gpio_irq_config(pc, gpio, false);
	/* Clear events that were latched prior to clearing event sources */
	bcm2835_gpio_set_bit(pc, GPEDS0, gpio);
	clear_bit(offset, &pc->enabled_irq_map[bank]);
	spin_unlock_irqrestore(&pc->irq_lock[bank], flags);
}

static int __bcm2835_gpio_irq_set_type_disabled(struct bcm2835_pinctrl *pc,
	unsigned offset, unsigned int type)
{
	switch (type) {
	case IRQ_TYPE_NONE:
	case IRQ_TYPE_EDGE_RISING:
	case IRQ_TYPE_EDGE_FALLING:
	case IRQ_TYPE_EDGE_BOTH:
	case IRQ_TYPE_LEVEL_HIGH:
	case IRQ_TYPE_LEVEL_LOW:
		pc->irq_type[offset] = type;
		break;

	default:
		return -EINVAL;
	}
	return 0;
}

/* slower path for reconfiguring IRQ type */
static int __bcm2835_gpio_irq_set_type_enabled(struct bcm2835_pinctrl *pc,
	unsigned offset, unsigned int type)
{
	switch (type) {
	case IRQ_TYPE_NONE:
		if (pc->irq_type[offset] != type) {
			bcm2835_gpio_irq_config(pc, offset, false);
			pc->irq_type[offset] = type;
		}
		break;

	case IRQ_TYPE_EDGE_RISING:
		if (pc->irq_type[offset] == IRQ_TYPE_EDGE_BOTH) {
			/* RISING already enabled, disable FALLING */
			pc->irq_type[offset] = IRQ_TYPE_EDGE_FALLING;
			bcm2835_gpio_irq_config(pc, offset, false);
			pc->irq_type[offset] = type;
		} else if (pc->irq_type[offset] != type) {
			bcm2835_gpio_irq_config(pc, offset, false);
			pc->irq_type[offset] = type;
			bcm2835_gpio_irq_config(pc, offset, true);
		}
		break;

	case IRQ_TYPE_EDGE_FALLING:
		if (pc->irq_type[offset] == IRQ_TYPE_EDGE_BOTH) {
			/* FALLING already enabled, disable RISING */
			pc->irq_type[offset] = IRQ_TYPE_EDGE_RISING;
			bcm2835_gpio_irq_config(pc, offset, false);
			pc->irq_type[offset] = type;
		} else if (pc->irq_type[offset] != type) {
			bcm2835_gpio_irq_config(pc, offset, false);
			pc->irq_type[offset] = type;
			bcm2835_gpio_irq_config(pc, offset, true);
		}
		break;

	case IRQ_TYPE_EDGE_BOTH:
		if (pc->irq_type[offset] == IRQ_TYPE_EDGE_RISING) {
			/* RISING already enabled, enable FALLING too */
			pc->irq_type[offset] = IRQ_TYPE_EDGE_FALLING;
			bcm2835_gpio_irq_config(pc, offset, true);
			pc->irq_type[offset] = type;
		} else if (pc->irq_type[offset] == IRQ_TYPE_EDGE_FALLING) {
			/* FALLING already enabled, enable RISING too */
			pc->irq_type[offset] = IRQ_TYPE_EDGE_RISING;
			bcm2835_gpio_irq_config(pc, offset, true);
			pc->irq_type[offset] = type;
		} else if (pc->irq_type[offset] != type) {
			bcm2835_gpio_irq_config(pc, offset, false);
			pc->irq_type[offset] = type;
			bcm2835_gpio_irq_config(pc, offset, true);
		}
		break;

	case IRQ_TYPE_LEVEL_HIGH:
	case IRQ_TYPE_LEVEL_LOW:
		if (pc->irq_type[offset] != type) {
			bcm2835_gpio_irq_config(pc, offset, false);
			pc->irq_type[offset] = type;
			bcm2835_gpio_irq_config(pc, offset, true);
		}
		break;

	default:
		return -EINVAL;
	}
	return 0;
}

static int bcm2835_gpio_irq_set_type(struct irq_data *data, unsigned int type)
{
	struct gpio_chip *chip = irq_data_get_irq_chip_data(data);
	struct bcm2835_pinctrl *pc = gpiochip_get_data(chip);
	unsigned gpio = irqd_to_hwirq(data);
	unsigned offset = GPIO_REG_SHIFT(gpio);
	unsigned bank = GPIO_REG_OFFSET(gpio);
	unsigned long flags;
	int ret;

	spin_lock_irqsave(&pc->irq_lock[bank], flags);

	if (test_bit(offset, &pc->enabled_irq_map[bank]))
		ret = __bcm2835_gpio_irq_set_type_enabled(pc, gpio, type);
	else
		ret = __bcm2835_gpio_irq_set_type_disabled(pc, gpio, type);

	if (type & IRQ_TYPE_EDGE_BOTH)
		irq_set_handler_locked(data, handle_edge_irq);
	else
		irq_set_handler_locked(data, handle_level_irq);

	spin_unlock_irqrestore(&pc->irq_lock[bank], flags);

	return ret;
}

static void bcm2835_gpio_irq_ack(struct irq_data *data)
{
	struct gpio_chip *chip = irq_data_get_irq_chip_data(data);
	struct bcm2835_pinctrl *pc = gpiochip_get_data(chip);
	unsigned gpio = irqd_to_hwirq(data);

	bcm2835_gpio_set_bit(pc, GPEDS0, gpio);
}

static struct irq_chip bcm2835_gpio_irq_chip = {
	.name = MODULE_NAME,
	.irq_enable = bcm2835_gpio_irq_enable,
	.irq_disable = bcm2835_gpio_irq_disable,
	.irq_set_type = bcm2835_gpio_irq_set_type,
	.irq_ack = bcm2835_gpio_irq_ack,
	.irq_mask = bcm2835_gpio_irq_disable,
	.irq_unmask = bcm2835_gpio_irq_enable,
};

static int bcm2835_pctl_get_groups_count(struct pinctrl_dev *pctldev)
{
	return ARRAY_SIZE(bcm2835_gpio_groups);
}

static const char *bcm2835_pctl_get_group_name(struct pinctrl_dev *pctldev,
		unsigned selector)
{
	return bcm2835_gpio_groups[selector];
}

static int bcm2835_pctl_get_group_pins(struct pinctrl_dev *pctldev,
		unsigned selector,
		const unsigned **pins,
		unsigned *num_pins)
{
	*pins = &bcm2835_gpio_pins[selector].number;
	*num_pins = 1;

	return 0;
}

static void bcm2835_pctl_pin_dbg_show(struct pinctrl_dev *pctldev,
		struct seq_file *s,
		unsigned offset)
{
	struct bcm2835_pinctrl *pc = pinctrl_dev_get_drvdata(pctldev);
	struct gpio_chip *chip = &pc->gpio_chip;
	enum bcm2835_fsel fsel = bcm2835_pinctrl_fsel_get(pc, offset);
	const char *fname = bcm2835_functions[fsel];
	int value = bcm2835_gpio_get_bit(pc, GPLEV0, offset);
	int irq = irq_find_mapping(chip->irqdomain, offset);

	seq_printf(s, "function %s in %s; irq %d (%s)",
		fname, value ? "hi" : "lo",
		irq, irq_type_names[pc->irq_type[offset]]);
}

static void bcm2835_pctl_dt_free_map(struct pinctrl_dev *pctldev,
		struct pinctrl_map *maps, unsigned num_maps)
{
	int i;

	for (i = 0; i < num_maps; i++)
		if (maps[i].type == PIN_MAP_TYPE_CONFIGS_PIN)
			kfree(maps[i].data.configs.configs);

	kfree(maps);
}

static int bcm2835_pctl_dt_node_to_map_func(struct bcm2835_pinctrl *pc,
		struct device_node *np, u32 pin, u32 fnum,
		struct pinctrl_map **maps)
{
	struct pinctrl_map *map = *maps;

	if (fnum >= ARRAY_SIZE(bcm2835_functions)) {
		dev_err(pc->dev, "%pOF: invalid brcm,function %d\n", np, fnum);
		return -EINVAL;
	}

	map->type = PIN_MAP_TYPE_MUX_GROUP;
	map->data.mux.group = bcm2835_gpio_groups[pin];
	map->data.mux.function = bcm2835_functions[fnum];
	(*maps)++;

	return 0;
}

static int bcm2835_pctl_dt_node_to_map_pull(struct bcm2835_pinctrl *pc,
		struct device_node *np, u32 pin, u32 pull,
		struct pinctrl_map **maps)
{
	struct pinctrl_map *map = *maps;
	unsigned long *configs;

	if (pull > 2) {
		dev_err(pc->dev, "%pOF: invalid brcm,pull %d\n", np, pull);
		return -EINVAL;
	}

	configs = kzalloc(sizeof(*configs), GFP_KERNEL);
	if (!configs)
		return -ENOMEM;
	configs[0] = BCM2835_PINCONF_PACK(BCM2835_PINCONF_PARAM_PULL, pull);

	map->type = PIN_MAP_TYPE_CONFIGS_PIN;
	map->data.configs.group_or_pin = bcm2835_gpio_pins[pin].name;
	map->data.configs.configs = configs;
	map->data.configs.num_configs = 1;
	(*maps)++;

	return 0;
}

static int bcm2835_pctl_dt_node_to_map(struct pinctrl_dev *pctldev,
		struct device_node *np,
		struct pinctrl_map **map, unsigned *num_maps)
{
	struct bcm2835_pinctrl *pc = pinctrl_dev_get_drvdata(pctldev);
	struct property *pins, *funcs, *pulls;
	int num_pins, num_funcs, num_pulls, maps_per_pin;
	struct pinctrl_map *maps, *cur_map;
	int i, err;
	u32 pin, func, pull;

	pins = of_find_property(np, "brcm,pins", NULL);
	if (!pins) {
		dev_err(pc->dev, "%pOF: missing brcm,pins property\n", np);
		return -EINVAL;
	}

	funcs = of_find_property(np, "brcm,function", NULL);
	pulls = of_find_property(np, "brcm,pull", NULL);

	if (!funcs && !pulls) {
		dev_err(pc->dev,
			"%pOF: neither brcm,function nor brcm,pull specified\n",
			np);
		return -EINVAL;
	}

	num_pins = pins->length / 4;
	num_funcs = funcs ? (funcs->length / 4) : 0;
	num_pulls = pulls ? (pulls->length / 4) : 0;

	if (num_funcs > 1 && num_funcs != num_pins) {
		dev_err(pc->dev,
			"%pOF: brcm,function must have 1 or %d entries\n",
			np, num_pins);
		return -EINVAL;
	}

	if (num_pulls > 1 && num_pulls != num_pins) {
		dev_err(pc->dev,
			"%pOF: brcm,pull must have 1 or %d entries\n",
			np, num_pins);
		return -EINVAL;
	}

	maps_per_pin = 0;
	if (num_funcs)
		maps_per_pin++;
	if (num_pulls)
		maps_per_pin++;
	cur_map = maps = kzalloc(num_pins * maps_per_pin * sizeof(*maps),
				GFP_KERNEL);
	if (!maps)
		return -ENOMEM;

	for (i = 0; i < num_pins; i++) {
		err = of_property_read_u32_index(np, "brcm,pins", i, &pin);
		if (err)
			goto out;
		if (pin >= ARRAY_SIZE(bcm2835_gpio_pins)) {
			dev_err(pc->dev, "%pOF: invalid brcm,pins value %d\n",
				np, pin);
			err = -EINVAL;
			goto out;
		}

		if (num_funcs) {
			err = of_property_read_u32_index(np, "brcm,function",
					(num_funcs > 1) ? i : 0, &func);
			if (err)
				goto out;
			err = bcm2835_pctl_dt_node_to_map_func(pc, np, pin,
							func, &cur_map);
			if (err)
				goto out;
		}
		if (num_pulls) {
			err = of_property_read_u32_index(np, "brcm,pull",
					(num_pulls > 1) ? i : 0, &pull);
			if (err)
				goto out;
			err = bcm2835_pctl_dt_node_to_map_pull(pc, np, pin,
							pull, &cur_map);
			if (err)
				goto out;
		}
	}

	*map = maps;
	*num_maps = num_pins * maps_per_pin;

	return 0;

out:
	bcm2835_pctl_dt_free_map(pctldev, maps, num_pins * maps_per_pin);
	return err;
}

static const struct pinctrl_ops bcm2835_pctl_ops = {
	.get_groups_count = bcm2835_pctl_get_groups_count,
	.get_group_name = bcm2835_pctl_get_group_name,
	.get_group_pins = bcm2835_pctl_get_group_pins,
	.pin_dbg_show = bcm2835_pctl_pin_dbg_show,
	.dt_node_to_map = bcm2835_pctl_dt_node_to_map,
	.dt_free_map = bcm2835_pctl_dt_free_map,
};

static int bcm2835_pmx_free(struct pinctrl_dev *pctldev,
		unsigned offset)
{
	struct bcm2835_pinctrl *pc = pinctrl_dev_get_drvdata(pctldev);

	/* disable by setting to GPIO_IN */
	bcm2835_pinctrl_fsel_set(pc, offset, BCM2835_FSEL_GPIO_IN);
	return 0;
}

static int bcm2835_pmx_get_functions_count(struct pinctrl_dev *pctldev)
{
	return BCM2835_FSEL_COUNT;
}

static const char *bcm2835_pmx_get_function_name(struct pinctrl_dev *pctldev,
		unsigned selector)
{
	return bcm2835_functions[selector];
}

static int bcm2835_pmx_get_function_groups(struct pinctrl_dev *pctldev,
		unsigned selector,
		const char * const **groups,
		unsigned * const num_groups)
{
	/* every pin can do every function */
	*groups = bcm2835_gpio_groups;
	*num_groups = ARRAY_SIZE(bcm2835_gpio_groups);

	return 0;
}

static int bcm2835_pmx_set(struct pinctrl_dev *pctldev,
		unsigned func_selector,
		unsigned group_selector)
{
	struct bcm2835_pinctrl *pc = pinctrl_dev_get_drvdata(pctldev);

	bcm2835_pinctrl_fsel_set(pc, group_selector, func_selector);

	return 0;
}

static void bcm2835_pmx_gpio_disable_free(struct pinctrl_dev *pctldev,
		struct pinctrl_gpio_range *range,
		unsigned offset)
{
	struct bcm2835_pinctrl *pc = pinctrl_dev_get_drvdata(pctldev);

	/* disable by setting to GPIO_IN */
	bcm2835_pinctrl_fsel_set(pc, offset, BCM2835_FSEL_GPIO_IN);
}

static int bcm2835_pmx_gpio_set_direction(struct pinctrl_dev *pctldev,
		struct pinctrl_gpio_range *range,
		unsigned offset,
		bool input)
{
	struct bcm2835_pinctrl *pc = pinctrl_dev_get_drvdata(pctldev);
	enum bcm2835_fsel fsel = input ?
		BCM2835_FSEL_GPIO_IN : BCM2835_FSEL_GPIO_OUT;

	bcm2835_pinctrl_fsel_set(pc, offset, fsel);

	return 0;
}

static const struct pinmux_ops bcm2835_pmx_ops = {
	.free = bcm2835_pmx_free,
	.get_functions_count = bcm2835_pmx_get_functions_count,
	.get_function_name = bcm2835_pmx_get_function_name,
	.get_function_groups = bcm2835_pmx_get_function_groups,
	.set_mux = bcm2835_pmx_set,
	.gpio_disable_free = bcm2835_pmx_gpio_disable_free,
	.gpio_set_direction = bcm2835_pmx_gpio_set_direction,
};

static int bcm2835_pinconf_get(struct pinctrl_dev *pctldev,
			unsigned pin, unsigned long *config)
{
	/* No way to read back config in HW */
	return -ENOTSUPP;
}

static int bcm2835_pinconf_set(struct pinctrl_dev *pctldev,
			unsigned pin, unsigned long *configs,
			unsigned num_configs)
{
	struct bcm2835_pinctrl *pc = pinctrl_dev_get_drvdata(pctldev);
	enum bcm2835_pinconf_param param;
	u16 arg;
	u32 off, bit;
	int i;

	for (i = 0; i < num_configs; i++) {
		param = BCM2835_PINCONF_UNPACK_PARAM(configs[i]);
		arg = BCM2835_PINCONF_UNPACK_ARG(configs[i]);

		if (param != BCM2835_PINCONF_PARAM_PULL)
			return -EINVAL;

		off = GPIO_REG_OFFSET(pin);
		bit = GPIO_REG_SHIFT(pin);

		bcm2835_gpio_wr(pc, GPPUD, arg & 3);
		/*
		 * BCM2835 datasheet say to wait 150 cycles, but not of what.
		 * But the VideoCore firmware delay for this operation
		 * based nearly on the same amount of VPU cycles and this clock
		 * runs at 250 MHz.
		 */
		udelay(1);
		bcm2835_gpio_wr(pc, GPPUDCLK0 + (off * 4), BIT(bit));
		udelay(1);
		bcm2835_gpio_wr(pc, GPPUDCLK0 + (off * 4), 0);
	} /* for each config */

	return 0;
}

static const struct pinconf_ops bcm2835_pinconf_ops = {
	.pin_config_get = bcm2835_pinconf_get,
	.pin_config_set = bcm2835_pinconf_set,
};

static struct pinctrl_desc bcm2835_pinctrl_desc = {
	.name = MODULE_NAME,
	.pins = bcm2835_gpio_pins,
	.npins = ARRAY_SIZE(bcm2835_gpio_pins),
	.pctlops = &bcm2835_pctl_ops,
	.pmxops = &bcm2835_pmx_ops,
	.confops = &bcm2835_pinconf_ops,
	.owner = THIS_MODULE,
};

static struct pinctrl_gpio_range bcm2835_pinctrl_gpio_range = {
	.name = MODULE_NAME,
	.npins = BCM2835_NUM_GPIOS,
};

static int bcm2835_pinctrl_probe(struct platform_device *pdev)
{
	struct device *dev = &pdev->dev;
	struct device_node *np = dev->of_node;
	struct bcm2835_pinctrl *pc;
	struct resource iomem;
	int err, i;
	BUILD_BUG_ON(ARRAY_SIZE(bcm2835_gpio_pins) != BCM2835_NUM_GPIOS);
	BUILD_BUG_ON(ARRAY_SIZE(bcm2835_gpio_groups) != BCM2835_NUM_GPIOS);

	pc = devm_kzalloc(dev, sizeof(*pc), GFP_KERNEL);
	if (!pc)
		return -ENOMEM;

	platform_set_drvdata(pdev, pc);
	pc->dev = dev;

	err = of_address_to_resource(np, 0, &iomem);
	if (err) {
		dev_err(dev, "could not get IO memory\n");
		return err;
	}

	pc->base = devm_ioremap_resource(dev, &iomem);
	if (IS_ERR(pc->base))
		return PTR_ERR(pc->base);

	pc->gpio_chip = bcm2835_gpio_chip;
	pc->gpio_chip.parent = dev;
	pc->gpio_chip.of_node = np;

	for (i = 0; i < BCM2835_NUM_BANKS; i++) {
		unsigned long events;
		unsigned offset;

		/* clear event detection flags */
		bcm2835_gpio_wr(pc, GPREN0 + i * 4, 0);
		bcm2835_gpio_wr(pc, GPFEN0 + i * 4, 0);
		bcm2835_gpio_wr(pc, GPHEN0 + i * 4, 0);
		bcm2835_gpio_wr(pc, GPLEN0 + i * 4, 0);
		bcm2835_gpio_wr(pc, GPAREN0 + i * 4, 0);
		bcm2835_gpio_wr(pc, GPAFEN0 + i * 4, 0);

		/* clear all the events */
		events = bcm2835_gpio_rd(pc, GPEDS0 + i * 4);
		for_each_set_bit(offset, &events, 32)
			bcm2835_gpio_wr(pc, GPEDS0 + i * 4, BIT(offset));

		spin_lock_init(&pc->irq_lock[i]);
	}

	err = gpiochip_add_data(&pc->gpio_chip, pc);
	if (err) {
		dev_err(dev, "could not add GPIO chip\n");
		return err;
	}

	err = gpiochip_irqchip_add(&pc->gpio_chip, &bcm2835_gpio_irq_chip,
				   0, handle_level_irq, IRQ_TYPE_NONE);
	if (err) {
		dev_info(dev, "could not add irqchip\n");
		return err;
	}

	for (i = 0; i < BCM2835_NUM_IRQS; i++) {
		pc->irq[i] = irq_of_parse_and_map(np, i);
<<<<<<< HEAD
		pc->irq_group[i] = i;
=======
>>>>>>> bb176f67

		if (pc->irq[i] == 0)
			continue;

		/*
		 * Use the same handler for all groups: this is necessary
		 * since we use one gpiochip to cover all lines - the
		 * irq handler then needs to figure out which group and
		 * bank that was firing the IRQ and look up the per-group
		 * and bank data.
		 */
		gpiochip_set_chained_irqchip(&pc->gpio_chip,
					     &bcm2835_gpio_irq_chip,
					     pc->irq[i],
					     bcm2835_gpio_irq_handler);
	}

	pc->pctl_dev = devm_pinctrl_register(dev, &bcm2835_pinctrl_desc, pc);
	if (IS_ERR(pc->pctl_dev)) {
		gpiochip_remove(&pc->gpio_chip);
		return PTR_ERR(pc->pctl_dev);
	}

	pc->gpio_range = bcm2835_pinctrl_gpio_range;
	pc->gpio_range.base = pc->gpio_chip.base;
	pc->gpio_range.gc = &pc->gpio_chip;
	pinctrl_add_gpio_range(pc->pctl_dev, &pc->gpio_range);

	return 0;
}

static const struct of_device_id bcm2835_pinctrl_match[] = {
	{ .compatible = "brcm,bcm2835-gpio" },
	{}
};

static struct platform_driver bcm2835_pinctrl_driver = {
	.probe = bcm2835_pinctrl_probe,
	.driver = {
		.name = MODULE_NAME,
		.of_match_table = bcm2835_pinctrl_match,
		.suppress_bind_attrs = true,
	},
};
builtin_platform_driver(bcm2835_pinctrl_driver);<|MERGE_RESOLUTION|>--- conflicted
+++ resolved
@@ -1039,10 +1039,6 @@
 
 	for (i = 0; i < BCM2835_NUM_IRQS; i++) {
 		pc->irq[i] = irq_of_parse_and_map(np, i);
-<<<<<<< HEAD
-		pc->irq_group[i] = i;
-=======
->>>>>>> bb176f67
 
 		if (pc->irq[i] == 0)
 			continue;
