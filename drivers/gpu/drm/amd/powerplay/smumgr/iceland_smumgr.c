--- conflicted
+++ resolved
@@ -911,12 +911,7 @@
 		hwmgr->dyn_state.vddc_dependency_on_sclk, engine_clock,
 		&graphic_level->MinVddc);
 	PP_ASSERT_WITH_CODE((0 == result),
-<<<<<<< HEAD
-		"can not find VDDC voltage value for VDDC	\
-		engine clock dependency table", return result);
-=======
 		"can not find VDDC voltage value for VDDC engine clock dependency table", return result);
->>>>>>> 661e50bc
 
 	/* SCLK frequency in units of 10KHz*/
 	graphic_level->SclkFrequency = engine_clock;
@@ -1682,12 +1677,7 @@
 
 	if (0 != result) {
 		smu_data->smc_state_table.GraphicsBootLevel = 0;
-<<<<<<< HEAD
-		pr_err("VBIOS did not find boot engine clock value \
-			in dependency table. Using Graphics DPM level 0!");
-=======
 		pr_err("VBIOS did not find boot engine clock value in dependency table. Using Graphics DPM level 0!\n");
->>>>>>> 661e50bc
 		result = 0;
 	}
 
@@ -1697,12 +1687,7 @@
 
 	if (0 != result) {
 		smu_data->smc_state_table.MemoryBootLevel = 0;
-<<<<<<< HEAD
-		pr_err("VBIOS did not find boot engine clock value \
-			in dependency table. Using Memory DPM level 0!");
-=======
 		pr_err("VBIOS did not find boot engine clock value in dependency table. Using Memory DPM level 0!\n");
->>>>>>> 661e50bc
 		result = 0;
 	}
 
@@ -2217,14 +2202,7 @@
 
 	if (phm_cap_enabled(hwmgr->platform_descriptor.platformCaps,
 			PHM_PlatformCaps_SclkThrottleLowNotification)
-<<<<<<< HEAD
-		&& (hwmgr->gfx_arbiter.sclk_threshold !=
-				data->low_sclk_interrupt_threshold)) {
-		data->low_sclk_interrupt_threshold =
-				hwmgr->gfx_arbiter.sclk_threshold;
-=======
 		&& (data->low_sclk_interrupt_threshold != 0)) {
->>>>>>> 661e50bc
 		low_sclk_interrupt_threshold =
 				data->low_sclk_interrupt_threshold;
 
@@ -2568,15 +2546,9 @@
 					((table->mc_reg_table_entry[k].mc_data[i] & 0xffff0000) >> 16);
 			}
 			j++;
-<<<<<<< HEAD
+
 			PP_ASSERT_WITH_CODE((j < SMU71_DISCRETE_MC_REGISTER_ARRAY_SIZE),
 				"Invalid VramInfo table.", return -EINVAL);
-
-=======
-
-			PP_ASSERT_WITH_CODE((j < SMU71_DISCRETE_MC_REGISTER_ARRAY_SIZE),
-				"Invalid VramInfo table.", return -EINVAL);
->>>>>>> 661e50bc
 			temp_reg = cgs_read_register(hwmgr->device, mmMC_PMG_CMD_MRS);
 			table->mc_reg_address[j].s1 = mmMC_PMG_CMD_MRS;
 			table->mc_reg_address[j].s0 = mmMC_SEQ_PMG_CMD_MRS_LP;
@@ -2590,17 +2562,10 @@
 				}
 			}
 			j++;
-<<<<<<< HEAD
-			PP_ASSERT_WITH_CODE((j <= SMU71_DISCRETE_MC_REGISTER_ARRAY_SIZE),
-				"Invalid VramInfo table.", return -EINVAL);
-
-			if (!data->is_memory_gddr5 && j < SMU71_DISCRETE_MC_REGISTER_ARRAY_SIZE) {
-=======
 
 			if (!data->is_memory_gddr5) {
 				PP_ASSERT_WITH_CODE((j < SMU71_DISCRETE_MC_REGISTER_ARRAY_SIZE),
 					"Invalid VramInfo table.", return -EINVAL);
->>>>>>> 661e50bc
 				table->mc_reg_address[j].s1 = mmMC_PMG_AUTO_CMD;
 				table->mc_reg_address[j].s0 = mmMC_PMG_AUTO_CMD;
 				for (k = 0; k < table->num_entries; k++) {
@@ -2608,11 +2573,6 @@
 						(table->mc_reg_table_entry[k].mc_data[i] & 0xffff0000) >> 16;
 				}
 				j++;
-<<<<<<< HEAD
-				PP_ASSERT_WITH_CODE((j <= SMU71_DISCRETE_MC_REGISTER_ARRAY_SIZE),
-					"Invalid VramInfo table.", return -EINVAL);
-=======
->>>>>>> 661e50bc
 			}
 
 			break;
@@ -2627,11 +2587,6 @@
 					(table->mc_reg_table_entry[k].mc_data[i] & 0x0000ffff);
 			}
 			j++;
-<<<<<<< HEAD
-			PP_ASSERT_WITH_CODE((j <= SMU71_DISCRETE_MC_REGISTER_ARRAY_SIZE),
-				"Invalid VramInfo table.", return -EINVAL);
-=======
->>>>>>> 661e50bc
 			break;
 
 		default:
