--- conflicted
+++ resolved
@@ -674,11 +674,7 @@
 	int uuarn;
 	int err;
 
-<<<<<<< HEAD
-	uuari = &dev->mdev.priv.uuari;
-=======
 	uuari = &dev->mdev->priv.uuari;
->>>>>>> bfe01a5b
 	if (init_attr->create_flags & ~(IB_QP_CREATE_SIGNATURE_EN | IB_QP_CREATE_BLOCK_MULTICAST_LOOPBACK))
 		return -EINVAL;
 
