--- conflicted
+++ resolved
@@ -1035,12 +1035,6 @@
 {
 	struct dm_rq_target_io *tio = clone->end_io_data;
 	struct mapped_device *md = tio->md;
-
-<<<<<<< HEAD
-	blk_rq_unprep_clone(clone);
-=======
-	WARN_ON_ONCE(must_be_mapped && !clone->q);
->>>>>>> f6454b04
 
 	if (md->type == DM_TYPE_MQ_REQUEST_BASED)
 		/* stacked on blk-mq queue(s) */
@@ -1899,19 +1893,9 @@
 			dm_kill_unmapped_request(rq, r);
 			return r;
 		}
-<<<<<<< HEAD
 		if (r != DM_MAPIO_REMAPPED)
 			return r;
-		if (setup_clone(clone, rq, tio, GFP_ATOMIC)) {
-			/* -ENOMEM */
-			ti->type->release_clone_rq(clone);
-			return DM_MAPIO_REQUEUE;
-		}
-=======
-		if (IS_ERR(clone))
-			return DM_MAPIO_REQUEUE;
 		setup_clone(clone, rq, tio);
->>>>>>> f6454b04
 	}
 
 	switch (r) {
