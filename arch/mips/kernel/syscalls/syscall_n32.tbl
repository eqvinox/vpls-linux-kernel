--- conflicted
+++ resolved
@@ -386,9 +386,5 @@
 445	n32	landlock_add_rule		sys_landlock_add_rule
 446	n32	landlock_restrict_self		sys_landlock_restrict_self
 # 447 reserved for memfd_secret
-<<<<<<< HEAD
 448	n32	process_mrelease		sys_process_mrelease
-=======
-448	n32	process_mrelease		sys_process_mrelease
-449	n32	futex_waitv			sys_futex_waitv
->>>>>>> df0cc57e
+449	n32	futex_waitv			sys_futex_waitv