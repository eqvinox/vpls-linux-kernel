// SPDX-License-Identifier: GPL-2.0+
/*
 * Platform support for LPC32xx SoC
 *
 * Author: Kevin Wells <kevin.wells@nxp.com>
 *
 * Copyright (C) 2012 Roland Stigge <stigge@antcom.de>
 * Copyright (C) 2010 NXP Semiconductors
 */

#include <linux/amba/pl08x.h>
#include <linux/mtd/lpc32xx_mlc.h>
#include <linux/mtd/lpc32xx_slc.h>
#include <linux/of_platform.h>

#include <asm/mach/arch.h>
#include "common.h"

static struct pl08x_channel_data pl08x_slave_channels[] = {
	{
		.bus_id = "nand-slc",
		.min_signal = 1, /* SLC NAND Flash */
		.max_signal = 1,
		.periph_buses = PL08X_AHB1,
	},
	{
		.bus_id = "nand-mlc",
		.min_signal = 12, /* MLC NAND Flash */
		.max_signal = 12,
		.periph_buses = PL08X_AHB1,
	},
};

static int pl08x_get_signal(const struct pl08x_channel_data *cd)
{
	return cd->min_signal;
}

static void pl08x_put_signal(const struct pl08x_channel_data *cd, int ch)
{
}

static struct pl08x_platform_data pl08x_pd = {
	/* Some reasonable memcpy defaults */
	.memcpy_burst_size = PL08X_BURST_SZ_256,
	.memcpy_bus_width = PL08X_BUS_WIDTH_32_BITS,
	.slave_channels = &pl08x_slave_channels[0],
	.num_slave_channels = ARRAY_SIZE(pl08x_slave_channels),
	.get_xfer_signal = pl08x_get_signal,
	.put_xfer_signal = pl08x_put_signal,
	.lli_buses = PL08X_AHB1,
	.mem_buses = PL08X_AHB1,
};

static struct lpc32xx_slc_platform_data lpc32xx_slc_data = {
	.dma_filter = pl08x_filter_id,
};

static struct lpc32xx_mlc_platform_data lpc32xx_mlc_data = {
	.dma_filter = pl08x_filter_id,
};

static const struct of_dev_auxdata lpc32xx_auxdata_lookup[] __initconst = {
<<<<<<< HEAD
	OF_DEV_AUXDATA("arm,pl022", 0x20084000, "dev:ssp0", NULL),
	OF_DEV_AUXDATA("arm,pl022", 0x2008C000, "dev:ssp1", NULL),
=======
>>>>>>> 0ecfebd2
	OF_DEV_AUXDATA("arm,pl080", 0x31000000, "pl08xdmac", &pl08x_pd),
	OF_DEV_AUXDATA("nxp,lpc3220-slc", 0x20020000, "20020000.flash",
		       &lpc32xx_slc_data),
	OF_DEV_AUXDATA("nxp,lpc3220-mlc", 0x200a8000, "200a8000.flash",
		       &lpc32xx_mlc_data),
	{ }
};

static void __init lpc3250_machine_init(void)
{
	lpc32xx_serial_init();

	of_platform_default_populate(NULL, lpc32xx_auxdata_lookup, NULL);
}

static const char *const lpc32xx_dt_compat[] __initconst = {
	"nxp,lpc3220",
	"nxp,lpc3230",
	"nxp,lpc3240",
	"nxp,lpc3250",
	NULL
};

DT_MACHINE_START(LPC32XX_DT, "LPC32XX SoC (Flattened Device Tree)")
	.atag_offset	= 0x100,
	.map_io		= lpc32xx_map_io,
	.init_machine	= lpc3250_machine_init,
	.dt_compat	= lpc32xx_dt_compat,
MACHINE_END<|MERGE_RESOLUTION|>--- conflicted
+++ resolved
@@ -61,11 +61,6 @@
 };
 
 static const struct of_dev_auxdata lpc32xx_auxdata_lookup[] __initconst = {
-<<<<<<< HEAD
-	OF_DEV_AUXDATA("arm,pl022", 0x20084000, "dev:ssp0", NULL),
-	OF_DEV_AUXDATA("arm,pl022", 0x2008C000, "dev:ssp1", NULL),
-=======
->>>>>>> 0ecfebd2
 	OF_DEV_AUXDATA("arm,pl080", 0x31000000, "pl08xdmac", &pl08x_pd),
 	OF_DEV_AUXDATA("nxp,lpc3220-slc", 0x20020000, "20020000.flash",
 		       &lpc32xx_slc_data),
