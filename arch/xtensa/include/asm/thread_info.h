/*
 * include/asm-xtensa/thread_info.h
 *
 * This file is subject to the terms and conditions of the GNU General Public
 * License.  See the file "COPYING" in the main directory of this archive
 * for more details.
 *
 * Copyright (C) 2001 - 2005 Tensilica Inc.
 */

#ifndef _XTENSA_THREAD_INFO_H
#define _XTENSA_THREAD_INFO_H

#include <linux/stringify.h>
#include <asm/kmem_layout.h>

#define CURRENT_SHIFT KERNEL_STACK_SHIFT

#ifndef __ASSEMBLY__
# include <asm/processor.h>
#endif

/*
 * low level task data that entry.S needs immediate access to
 * - this struct should fit entirely inside of one cache line
 * - this struct shares the supervisor stack pages
 * - if the contents of this structure are changed, the assembly constants
 *   must also be changed
 */

#ifndef __ASSEMBLY__

#if XTENSA_HAVE_COPROCESSORS

typedef struct xtregs_coprocessor {
	xtregs_cp0_t cp0;
	xtregs_cp1_t cp1;
	xtregs_cp2_t cp2;
	xtregs_cp3_t cp3;
	xtregs_cp4_t cp4;
	xtregs_cp5_t cp5;
	xtregs_cp6_t cp6;
	xtregs_cp7_t cp7;
} xtregs_coprocessor_t;

#endif

struct thread_info {
	struct task_struct	*task;		/* main task structure */
	unsigned long		flags;		/* low level flags */
	unsigned long		status;		/* thread-synchronous flags */
	__u32			cpu;		/* current CPU */
	__s32			preempt_count;	/* 0 => preemptable,< 0 => BUG*/

<<<<<<< HEAD
	unsigned long		cpenable;
=======
>>>>>>> 88084a3d
#if XCHAL_HAVE_EXCLUSIVE
	/* result of the most recent exclusive store */
	unsigned long		atomctl8;
#endif
#ifdef CONFIG_USER_ABI_CALL0_PROBE
	/* Address where PS.WOE was enabled by the ABI probing code */
	unsigned long		ps_woe_fix_addr;
#endif

	/*
	 * If i-th bit is set then coprocessor state is loaded into the
	 * coprocessor i on CPU cp_owner_cpu.
	 */
	unsigned long		cpenable;
	u32			cp_owner_cpu;
	/* Allocate storage for extra user states and coprocessor states. */
#if XTENSA_HAVE_COPROCESSORS
	xtregs_coprocessor_t	xtregs_cp;
#endif
	xtregs_user_t		xtregs_user;
};

#endif

/*
 * macros/functions for gaining access to the thread information structure
 */

#ifndef __ASSEMBLY__

#define INIT_THREAD_INFO(tsk)			\
{						\
	.task		= &tsk,			\
	.flags		= 0,			\
	.cpu		= 0,			\
	.preempt_count	= INIT_PREEMPT_COUNT,	\
}

/* how to get the thread information struct from C */
static inline struct thread_info *current_thread_info(void)
{
	struct thread_info *ti;
	 __asm__("extui %0, a1, 0, "__stringify(CURRENT_SHIFT)"\n\t"
	         "xor %0, a1, %0" : "=&r" (ti) : );
	return ti;
}

#else /* !__ASSEMBLY__ */

/* how to get the thread information struct from ASM */
#define GET_THREAD_INFO(reg,sp) \
	extui reg, sp, 0, CURRENT_SHIFT; \
	xor   reg, sp, reg
#endif


/*
 * thread information flags
 * - these are process state flags that various assembly files may need to access
 */
#define TIF_SYSCALL_TRACE	0	/* syscall trace active */
#define TIF_SIGPENDING		1	/* signal pending */
#define TIF_NEED_RESCHED	2	/* rescheduling necessary */
#define TIF_SINGLESTEP		3	/* restore singlestep on return to user mode */
#define TIF_SYSCALL_TRACEPOINT	4	/* syscall tracepoint instrumentation */
#define TIF_NOTIFY_SIGNAL	5	/* signal notifications exist */
#define TIF_RESTORE_SIGMASK	6	/* restore signal mask in do_signal() */
#define TIF_NOTIFY_RESUME	7	/* callback before returning to user */
#define TIF_DB_DISABLED		8	/* debug trap disabled for syscall */
#define TIF_SYSCALL_AUDIT	9	/* syscall auditing active */
#define TIF_SECCOMP		10	/* secure computing */
#define TIF_MEMDIE		11	/* is terminating due to OOM killer */

#define _TIF_SYSCALL_TRACE	(1<<TIF_SYSCALL_TRACE)
#define _TIF_SIGPENDING		(1<<TIF_SIGPENDING)
#define _TIF_NEED_RESCHED	(1<<TIF_NEED_RESCHED)
#define _TIF_SINGLESTEP		(1<<TIF_SINGLESTEP)
#define _TIF_SYSCALL_TRACEPOINT	(1<<TIF_SYSCALL_TRACEPOINT)
#define _TIF_NOTIFY_SIGNAL	(1<<TIF_NOTIFY_SIGNAL)
#define _TIF_NOTIFY_RESUME	(1<<TIF_NOTIFY_RESUME)
#define _TIF_SYSCALL_AUDIT	(1<<TIF_SYSCALL_AUDIT)
#define _TIF_SECCOMP		(1<<TIF_SECCOMP)

#define _TIF_WORK_MASK		(_TIF_SYSCALL_TRACE | _TIF_SINGLESTEP | \
				 _TIF_SYSCALL_TRACEPOINT | \
				 _TIF_SYSCALL_AUDIT | _TIF_SECCOMP)

#define THREAD_SIZE KERNEL_STACK_SIZE
#define THREAD_SIZE_ORDER (KERNEL_STACK_SHIFT - PAGE_SHIFT)

#endif	/* _XTENSA_THREAD_INFO */<|MERGE_RESOLUTION|>--- conflicted
+++ resolved
@@ -52,10 +52,6 @@
 	__u32			cpu;		/* current CPU */
 	__s32			preempt_count;	/* 0 => preemptable,< 0 => BUG*/
 
-<<<<<<< HEAD
-	unsigned long		cpenable;
-=======
->>>>>>> 88084a3d
 #if XCHAL_HAVE_EXCLUSIVE
 	/* result of the most recent exclusive store */
 	unsigned long		atomctl8;
