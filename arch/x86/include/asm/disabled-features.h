--- conflicted
+++ resolved
@@ -117,17 +117,16 @@
 #define DISABLE_IBT	(1 << (X86_FEATURE_IBT & 31))
 #endif
 
-<<<<<<< HEAD
 #ifdef CONFIG_X86_FRED
 # define DISABLE_FRED	0
 #else
 # define DISABLE_FRED	(1 << (X86_FEATURE_FRED & 31))
-=======
+#endif
+
 #ifdef CONFIG_KVM_AMD_SEV
 #define DISABLE_SEV_SNP		0
 #else
 #define DISABLE_SEV_SNP		(1 << (X86_FEATURE_SEV_SNP & 31))
->>>>>>> c0935fca
 #endif
 
 /*
