--- conflicted
+++ resolved
@@ -112,11 +112,8 @@
 	READ_BCR(ARC_REG_CLUSTER_BCR, cbcr);
 	if (cbcr.c)
 		ioc_exists = 1;
-<<<<<<< HEAD
-=======
 	else
 		ioc_enable = 0;
->>>>>>> d06e622d
 
 	/* HS 2.0 didn't have AUX_VOL */
 	if (cpuinfo_arc700[cpu].core.family > 0x51) {
