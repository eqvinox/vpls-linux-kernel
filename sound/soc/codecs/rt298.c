--- conflicted
+++ resolved
@@ -49,15 +49,9 @@
 	int is_hp_in;
 };
 
-<<<<<<< HEAD
 static const struct reg_default rt298_index_def[] = {
-	{ 0x01, 0xaaaa },
-	{ 0x02, 0x8aaa },
-=======
-static struct reg_default rt298_index_def[] = {
 	{ 0x01, 0xa5a8 },
 	{ 0x02, 0x8e95 },
->>>>>>> 7ba6e4ef
 	{ 0x03, 0x0002 },
 	{ 0x04, 0xaf67 },
 	{ 0x08, 0x200f },
