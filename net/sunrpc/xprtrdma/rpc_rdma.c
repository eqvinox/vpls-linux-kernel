--- conflicted
+++ resolved
@@ -388,13 +388,9 @@
 	} while (nsegs);
 
 done:
-<<<<<<< HEAD
-	return xdr_stream_encode_item_absent(xdr);
-=======
 	if (xdr_stream_encode_item_absent(xdr) < 0)
 		return -EMSGSIZE;
 	return 0;
->>>>>>> 358c7c61
 }
 
 /* Register and XDR encode the Write list. Supports encoding a list
@@ -460,13 +456,9 @@
 	*segcount = cpu_to_be32(nchunks);
 
 done:
-<<<<<<< HEAD
-	return xdr_stream_encode_item_absent(xdr);
-=======
 	if (xdr_stream_encode_item_absent(xdr) < 0)
 		return -EMSGSIZE;
 	return 0;
->>>>>>> 358c7c61
 }
 
 /* Register and XDR encode the Reply chunk. Supports encoding an array
@@ -492,16 +484,11 @@
 	int nsegs, nchunks;
 	__be32 *segcount;
 
-<<<<<<< HEAD
-	if (wtype != rpcrdma_replych)
-		return xdr_stream_encode_item_absent(xdr);
-=======
 	if (wtype != rpcrdma_replych) {
 		if (xdr_stream_encode_item_absent(xdr) < 0)
 			return -EMSGSIZE;
 		return 0;
 	}
->>>>>>> 358c7c61
 
 	seg = req->rl_segments;
 	nsegs = rpcrdma_convert_iovs(r_xprt, &rqst->rq_rcv_buf, 0, wtype, seg);
