/*
   BlueZ - Bluetooth protocol stack for Linux
   Copyright (C) 2000-2001 Qualcomm Incorporated

   Written 2000,2001 by Maxim Krasnyansky <maxk@qualcomm.com>

   This program is free software; you can redistribute it and/or modify
   it under the terms of the GNU General Public License version 2 as
   published by the Free Software Foundation;

   THE SOFTWARE IS PROVIDED "AS IS", WITHOUT WARRANTY OF ANY KIND, EXPRESS
   OR IMPLIED, INCLUDING BUT NOT LIMITED TO THE WARRANTIES OF MERCHANTABILITY,
   FITNESS FOR A PARTICULAR PURPOSE AND NONINFRINGEMENT OF THIRD PARTY RIGHTS.
   IN NO EVENT SHALL THE COPYRIGHT HOLDER(S) AND AUTHOR(S) BE LIABLE FOR ANY
   CLAIM, OR ANY SPECIAL INDIRECT OR CONSEQUENTIAL DAMAGES, OR ANY DAMAGES
   WHATSOEVER RESULTING FROM LOSS OF USE, DATA OR PROFITS, WHETHER IN AN
   ACTION OF CONTRACT, NEGLIGENCE OR OTHER TORTIOUS ACTION, ARISING OUT OF
   OR IN CONNECTION WITH THE USE OR PERFORMANCE OF THIS SOFTWARE.

   ALL LIABILITY, INCLUDING LIABILITY FOR INFRINGEMENT OF ANY PATENTS,
   COPYRIGHTS, TRADEMARKS OR OTHER RIGHTS, RELATING TO USE OF THIS
   SOFTWARE IS DISCLAIMED.
*/

/* Bluetooth HCI sockets. */
#include <linux/compat.h>
#include <linux/export.h>
#include <linux/utsname.h>
#include <linux/sched.h>
#include <asm/unaligned.h>

#include <net/bluetooth/bluetooth.h>
#include <net/bluetooth/hci_core.h>
#include <net/bluetooth/hci_mon.h>
#include <net/bluetooth/mgmt.h>

#include "mgmt_util.h"

static LIST_HEAD(mgmt_chan_list);
static DEFINE_MUTEX(mgmt_chan_list_lock);

static DEFINE_IDA(sock_cookie_ida);

static atomic_t monitor_promisc = ATOMIC_INIT(0);

/* ----- HCI socket interface ----- */

/* Socket info */
#define hci_pi(sk) ((struct hci_pinfo *) sk)

struct hci_pinfo {
	struct bt_sock    bt;
	struct hci_dev    *hdev;
	struct hci_filter filter;
	__u8              cmsg_mask;
	unsigned short    channel;
	unsigned long     flags;
	__u32             cookie;
	char              comm[TASK_COMM_LEN];
	__u16             mtu;
};

static struct hci_dev *hci_hdev_from_sock(struct sock *sk)
{
	struct hci_dev *hdev = hci_pi(sk)->hdev;

	if (!hdev)
		return ERR_PTR(-EBADFD);
	if (hci_dev_test_flag(hdev, HCI_UNREGISTER))
		return ERR_PTR(-EPIPE);
	return hdev;
}

void hci_sock_set_flag(struct sock *sk, int nr)
{
	set_bit(nr, &hci_pi(sk)->flags);
}

void hci_sock_clear_flag(struct sock *sk, int nr)
{
	clear_bit(nr, &hci_pi(sk)->flags);
}

int hci_sock_test_flag(struct sock *sk, int nr)
{
	return test_bit(nr, &hci_pi(sk)->flags);
}

unsigned short hci_sock_get_channel(struct sock *sk)
{
	return hci_pi(sk)->channel;
}

u32 hci_sock_get_cookie(struct sock *sk)
{
	return hci_pi(sk)->cookie;
}

static bool hci_sock_gen_cookie(struct sock *sk)
{
	int id = hci_pi(sk)->cookie;

	if (!id) {
		id = ida_simple_get(&sock_cookie_ida, 1, 0, GFP_KERNEL);
		if (id < 0)
			id = 0xffffffff;

		hci_pi(sk)->cookie = id;
		get_task_comm(hci_pi(sk)->comm, current);
		return true;
	}

	return false;
}

static void hci_sock_free_cookie(struct sock *sk)
{
	int id = hci_pi(sk)->cookie;

	if (id) {
		hci_pi(sk)->cookie = 0xffffffff;
		ida_simple_remove(&sock_cookie_ida, id);
	}
}

static inline int hci_test_bit(int nr, const void *addr)
{
	return *((const __u32 *) addr + (nr >> 5)) & ((__u32) 1 << (nr & 31));
}

/* Security filter */
#define HCI_SFLT_MAX_OGF  5

struct hci_sec_filter {
	__u32 type_mask;
	__u32 event_mask[2];
	__u32 ocf_mask[HCI_SFLT_MAX_OGF + 1][4];
};

static const struct hci_sec_filter hci_sec_filter = {
	/* Packet types */
	0x10,
	/* Events */
	{ 0x1000d9fe, 0x0000b00c },
	/* Commands */
	{
		{ 0x0 },
		/* OGF_LINK_CTL */
		{ 0xbe000006, 0x00000001, 0x00000000, 0x00 },
		/* OGF_LINK_POLICY */
		{ 0x00005200, 0x00000000, 0x00000000, 0x00 },
		/* OGF_HOST_CTL */
		{ 0xaab00200, 0x2b402aaa, 0x05220154, 0x00 },
		/* OGF_INFO_PARAM */
		{ 0x000002be, 0x00000000, 0x00000000, 0x00 },
		/* OGF_STATUS_PARAM */
		{ 0x000000ea, 0x00000000, 0x00000000, 0x00 }
	}
};

static struct bt_sock_list hci_sk_list = {
	.lock = __RW_LOCK_UNLOCKED(hci_sk_list.lock)
};

static bool is_filtered_packet(struct sock *sk, struct sk_buff *skb)
{
	struct hci_filter *flt;
	int flt_type, flt_event;

	/* Apply filter */
	flt = &hci_pi(sk)->filter;

	flt_type = hci_skb_pkt_type(skb) & HCI_FLT_TYPE_BITS;

	if (!test_bit(flt_type, &flt->type_mask))
		return true;

	/* Extra filter for event packets only */
	if (hci_skb_pkt_type(skb) != HCI_EVENT_PKT)
		return false;

	flt_event = (*(__u8 *)skb->data & HCI_FLT_EVENT_BITS);

	if (!hci_test_bit(flt_event, &flt->event_mask))
		return true;

	/* Check filter only when opcode is set */
	if (!flt->opcode)
		return false;

	if (flt_event == HCI_EV_CMD_COMPLETE &&
	    flt->opcode != get_unaligned((__le16 *)(skb->data + 3)))
		return true;

	if (flt_event == HCI_EV_CMD_STATUS &&
	    flt->opcode != get_unaligned((__le16 *)(skb->data + 4)))
		return true;

	return false;
}

/* Send frame to RAW socket */
void hci_send_to_sock(struct hci_dev *hdev, struct sk_buff *skb)
{
	struct sock *sk;
	struct sk_buff *skb_copy = NULL;

	BT_DBG("hdev %p len %d", hdev, skb->len);

	read_lock(&hci_sk_list.lock);

	sk_for_each(sk, &hci_sk_list.head) {
		struct sk_buff *nskb;

		if (sk->sk_state != BT_BOUND || hci_pi(sk)->hdev != hdev)
			continue;

		/* Don't send frame to the socket it came from */
		if (skb->sk == sk)
			continue;

		if (hci_pi(sk)->channel == HCI_CHANNEL_RAW) {
			if (hci_skb_pkt_type(skb) != HCI_COMMAND_PKT &&
			    hci_skb_pkt_type(skb) != HCI_EVENT_PKT &&
			    hci_skb_pkt_type(skb) != HCI_ACLDATA_PKT &&
			    hci_skb_pkt_type(skb) != HCI_SCODATA_PKT &&
			    hci_skb_pkt_type(skb) != HCI_ISODATA_PKT)
				continue;
			if (is_filtered_packet(sk, skb))
				continue;
		} else if (hci_pi(sk)->channel == HCI_CHANNEL_USER) {
			if (!bt_cb(skb)->incoming)
				continue;
			if (hci_skb_pkt_type(skb) != HCI_EVENT_PKT &&
			    hci_skb_pkt_type(skb) != HCI_ACLDATA_PKT &&
			    hci_skb_pkt_type(skb) != HCI_SCODATA_PKT &&
			    hci_skb_pkt_type(skb) != HCI_ISODATA_PKT)
				continue;
		} else {
			/* Don't send frame to other channel types */
			continue;
		}

		if (!skb_copy) {
			/* Create a private copy with headroom */
			skb_copy = __pskb_copy_fclone(skb, 1, GFP_ATOMIC, true);
			if (!skb_copy)
				continue;

			/* Put type byte before the data */
			memcpy(skb_push(skb_copy, 1), &hci_skb_pkt_type(skb), 1);
		}

		nskb = skb_clone(skb_copy, GFP_ATOMIC);
		if (!nskb)
			continue;

		if (sock_queue_rcv_skb(sk, nskb))
			kfree_skb(nskb);
	}

	read_unlock(&hci_sk_list.lock);

	kfree_skb(skb_copy);
}

/* Send frame to sockets with specific channel */
static void __hci_send_to_channel(unsigned short channel, struct sk_buff *skb,
				  int flag, struct sock *skip_sk)
{
	struct sock *sk;

	BT_DBG("channel %u len %d", channel, skb->len);

	sk_for_each(sk, &hci_sk_list.head) {
		struct sk_buff *nskb;

		/* Ignore socket without the flag set */
		if (!hci_sock_test_flag(sk, flag))
			continue;

		/* Skip the original socket */
		if (sk == skip_sk)
			continue;

		if (sk->sk_state != BT_BOUND)
			continue;

		if (hci_pi(sk)->channel != channel)
			continue;

		nskb = skb_clone(skb, GFP_ATOMIC);
		if (!nskb)
			continue;

		if (sock_queue_rcv_skb(sk, nskb))
			kfree_skb(nskb);
	}

}

void hci_send_to_channel(unsigned short channel, struct sk_buff *skb,
			 int flag, struct sock *skip_sk)
{
	read_lock(&hci_sk_list.lock);
	__hci_send_to_channel(channel, skb, flag, skip_sk);
	read_unlock(&hci_sk_list.lock);
}

/* Send frame to monitor socket */
void hci_send_to_monitor(struct hci_dev *hdev, struct sk_buff *skb)
{
	struct sk_buff *skb_copy = NULL;
	struct hci_mon_hdr *hdr;
	__le16 opcode;

	if (!atomic_read(&monitor_promisc))
		return;

	BT_DBG("hdev %p len %d", hdev, skb->len);

	switch (hci_skb_pkt_type(skb)) {
	case HCI_COMMAND_PKT:
		opcode = cpu_to_le16(HCI_MON_COMMAND_PKT);
		break;
	case HCI_EVENT_PKT:
		opcode = cpu_to_le16(HCI_MON_EVENT_PKT);
		break;
	case HCI_ACLDATA_PKT:
		if (bt_cb(skb)->incoming)
			opcode = cpu_to_le16(HCI_MON_ACL_RX_PKT);
		else
			opcode = cpu_to_le16(HCI_MON_ACL_TX_PKT);
		break;
	case HCI_SCODATA_PKT:
		if (bt_cb(skb)->incoming)
			opcode = cpu_to_le16(HCI_MON_SCO_RX_PKT);
		else
			opcode = cpu_to_le16(HCI_MON_SCO_TX_PKT);
		break;
	case HCI_ISODATA_PKT:
		if (bt_cb(skb)->incoming)
			opcode = cpu_to_le16(HCI_MON_ISO_RX_PKT);
		else
			opcode = cpu_to_le16(HCI_MON_ISO_TX_PKT);
		break;
	case HCI_DIAG_PKT:
		opcode = cpu_to_le16(HCI_MON_VENDOR_DIAG);
		break;
	default:
		return;
	}

	/* Create a private copy with headroom */
	skb_copy = __pskb_copy_fclone(skb, HCI_MON_HDR_SIZE, GFP_ATOMIC, true);
	if (!skb_copy)
		return;

	/* Put header before the data */
	hdr = skb_push(skb_copy, HCI_MON_HDR_SIZE);
	hdr->opcode = opcode;
	hdr->index = cpu_to_le16(hdev->id);
	hdr->len = cpu_to_le16(skb->len);

	hci_send_to_channel(HCI_CHANNEL_MONITOR, skb_copy,
			    HCI_SOCK_TRUSTED, NULL);
	kfree_skb(skb_copy);
}

void hci_send_monitor_ctrl_event(struct hci_dev *hdev, u16 event,
				 void *data, u16 data_len, ktime_t tstamp,
				 int flag, struct sock *skip_sk)
{
	struct sock *sk;
	__le16 index;

	if (hdev)
		index = cpu_to_le16(hdev->id);
	else
		index = cpu_to_le16(MGMT_INDEX_NONE);

	read_lock(&hci_sk_list.lock);

	sk_for_each(sk, &hci_sk_list.head) {
		struct hci_mon_hdr *hdr;
		struct sk_buff *skb;

		if (hci_pi(sk)->channel != HCI_CHANNEL_CONTROL)
			continue;

		/* Ignore socket without the flag set */
		if (!hci_sock_test_flag(sk, flag))
			continue;

		/* Skip the original socket */
		if (sk == skip_sk)
			continue;

		skb = bt_skb_alloc(6 + data_len, GFP_ATOMIC);
		if (!skb)
			continue;

		put_unaligned_le32(hci_pi(sk)->cookie, skb_put(skb, 4));
		put_unaligned_le16(event, skb_put(skb, 2));

		if (data)
			skb_put_data(skb, data, data_len);

		skb->tstamp = tstamp;

		hdr = skb_push(skb, HCI_MON_HDR_SIZE);
		hdr->opcode = cpu_to_le16(HCI_MON_CTRL_EVENT);
		hdr->index = index;
		hdr->len = cpu_to_le16(skb->len - HCI_MON_HDR_SIZE);

		__hci_send_to_channel(HCI_CHANNEL_MONITOR, skb,
				      HCI_SOCK_TRUSTED, NULL);
		kfree_skb(skb);
	}

	read_unlock(&hci_sk_list.lock);
}

static struct sk_buff *create_monitor_event(struct hci_dev *hdev, int event)
{
	struct hci_mon_hdr *hdr;
	struct hci_mon_new_index *ni;
	struct hci_mon_index_info *ii;
	struct sk_buff *skb;
	__le16 opcode;

	switch (event) {
	case HCI_DEV_REG:
		skb = bt_skb_alloc(HCI_MON_NEW_INDEX_SIZE, GFP_ATOMIC);
		if (!skb)
			return NULL;

		ni = skb_put(skb, HCI_MON_NEW_INDEX_SIZE);
		ni->type = hdev->dev_type;
		ni->bus = hdev->bus;
		bacpy(&ni->bdaddr, &hdev->bdaddr);
		memcpy(ni->name, hdev->name, 8);

		opcode = cpu_to_le16(HCI_MON_NEW_INDEX);
		break;

	case HCI_DEV_UNREG:
		skb = bt_skb_alloc(0, GFP_ATOMIC);
		if (!skb)
			return NULL;

		opcode = cpu_to_le16(HCI_MON_DEL_INDEX);
		break;

	case HCI_DEV_SETUP:
		if (hdev->manufacturer == 0xffff)
			return NULL;
		fallthrough;

	case HCI_DEV_UP:
		skb = bt_skb_alloc(HCI_MON_INDEX_INFO_SIZE, GFP_ATOMIC);
		if (!skb)
			return NULL;

		ii = skb_put(skb, HCI_MON_INDEX_INFO_SIZE);
		bacpy(&ii->bdaddr, &hdev->bdaddr);
		ii->manufacturer = cpu_to_le16(hdev->manufacturer);

		opcode = cpu_to_le16(HCI_MON_INDEX_INFO);
		break;

	case HCI_DEV_OPEN:
		skb = bt_skb_alloc(0, GFP_ATOMIC);
		if (!skb)
			return NULL;

		opcode = cpu_to_le16(HCI_MON_OPEN_INDEX);
		break;

	case HCI_DEV_CLOSE:
		skb = bt_skb_alloc(0, GFP_ATOMIC);
		if (!skb)
			return NULL;

		opcode = cpu_to_le16(HCI_MON_CLOSE_INDEX);
		break;

	default:
		return NULL;
	}

	__net_timestamp(skb);

	hdr = skb_push(skb, HCI_MON_HDR_SIZE);
	hdr->opcode = opcode;
	hdr->index = cpu_to_le16(hdev->id);
	hdr->len = cpu_to_le16(skb->len - HCI_MON_HDR_SIZE);

	return skb;
}

static struct sk_buff *create_monitor_ctrl_open(struct sock *sk)
{
	struct hci_mon_hdr *hdr;
	struct sk_buff *skb;
	u16 format;
	u8 ver[3];
	u32 flags;

	/* No message needed when cookie is not present */
	if (!hci_pi(sk)->cookie)
		return NULL;

	switch (hci_pi(sk)->channel) {
	case HCI_CHANNEL_RAW:
		format = 0x0000;
		ver[0] = BT_SUBSYS_VERSION;
		put_unaligned_le16(BT_SUBSYS_REVISION, ver + 1);
		break;
	case HCI_CHANNEL_USER:
		format = 0x0001;
		ver[0] = BT_SUBSYS_VERSION;
		put_unaligned_le16(BT_SUBSYS_REVISION, ver + 1);
		break;
	case HCI_CHANNEL_CONTROL:
		format = 0x0002;
		mgmt_fill_version_info(ver);
		break;
	default:
		/* No message for unsupported format */
		return NULL;
	}

	skb = bt_skb_alloc(14 + TASK_COMM_LEN , GFP_ATOMIC);
	if (!skb)
		return NULL;

	flags = hci_sock_test_flag(sk, HCI_SOCK_TRUSTED) ? 0x1 : 0x0;

	put_unaligned_le32(hci_pi(sk)->cookie, skb_put(skb, 4));
	put_unaligned_le16(format, skb_put(skb, 2));
	skb_put_data(skb, ver, sizeof(ver));
	put_unaligned_le32(flags, skb_put(skb, 4));
	skb_put_u8(skb, TASK_COMM_LEN);
	skb_put_data(skb, hci_pi(sk)->comm, TASK_COMM_LEN);

	__net_timestamp(skb);

	hdr = skb_push(skb, HCI_MON_HDR_SIZE);
	hdr->opcode = cpu_to_le16(HCI_MON_CTRL_OPEN);
	if (hci_pi(sk)->hdev)
		hdr->index = cpu_to_le16(hci_pi(sk)->hdev->id);
	else
		hdr->index = cpu_to_le16(HCI_DEV_NONE);
	hdr->len = cpu_to_le16(skb->len - HCI_MON_HDR_SIZE);

	return skb;
}

static struct sk_buff *create_monitor_ctrl_close(struct sock *sk)
{
	struct hci_mon_hdr *hdr;
	struct sk_buff *skb;

	/* No message needed when cookie is not present */
	if (!hci_pi(sk)->cookie)
		return NULL;

	switch (hci_pi(sk)->channel) {
	case HCI_CHANNEL_RAW:
	case HCI_CHANNEL_USER:
	case HCI_CHANNEL_CONTROL:
		break;
	default:
		/* No message for unsupported format */
		return NULL;
	}

	skb = bt_skb_alloc(4, GFP_ATOMIC);
	if (!skb)
		return NULL;

	put_unaligned_le32(hci_pi(sk)->cookie, skb_put(skb, 4));

	__net_timestamp(skb);

	hdr = skb_push(skb, HCI_MON_HDR_SIZE);
	hdr->opcode = cpu_to_le16(HCI_MON_CTRL_CLOSE);
	if (hci_pi(sk)->hdev)
		hdr->index = cpu_to_le16(hci_pi(sk)->hdev->id);
	else
		hdr->index = cpu_to_le16(HCI_DEV_NONE);
	hdr->len = cpu_to_le16(skb->len - HCI_MON_HDR_SIZE);

	return skb;
}

static struct sk_buff *create_monitor_ctrl_command(struct sock *sk, u16 index,
						   u16 opcode, u16 len,
						   const void *buf)
{
	struct hci_mon_hdr *hdr;
	struct sk_buff *skb;

	skb = bt_skb_alloc(6 + len, GFP_ATOMIC);
	if (!skb)
		return NULL;

	put_unaligned_le32(hci_pi(sk)->cookie, skb_put(skb, 4));
	put_unaligned_le16(opcode, skb_put(skb, 2));

	if (buf)
		skb_put_data(skb, buf, len);

	__net_timestamp(skb);

	hdr = skb_push(skb, HCI_MON_HDR_SIZE);
	hdr->opcode = cpu_to_le16(HCI_MON_CTRL_COMMAND);
	hdr->index = cpu_to_le16(index);
	hdr->len = cpu_to_le16(skb->len - HCI_MON_HDR_SIZE);

	return skb;
}

static void __printf(2, 3)
send_monitor_note(struct sock *sk, const char *fmt, ...)
{
	size_t len;
	struct hci_mon_hdr *hdr;
	struct sk_buff *skb;
	va_list args;

	va_start(args, fmt);
	len = vsnprintf(NULL, 0, fmt, args);
	va_end(args);

	skb = bt_skb_alloc(len + 1, GFP_ATOMIC);
	if (!skb)
		return;

	va_start(args, fmt);
	vsprintf(skb_put(skb, len), fmt, args);
	*(u8 *)skb_put(skb, 1) = 0;
	va_end(args);

	__net_timestamp(skb);

	hdr = (void *)skb_push(skb, HCI_MON_HDR_SIZE);
	hdr->opcode = cpu_to_le16(HCI_MON_SYSTEM_NOTE);
	hdr->index = cpu_to_le16(HCI_DEV_NONE);
	hdr->len = cpu_to_le16(skb->len - HCI_MON_HDR_SIZE);

	if (sock_queue_rcv_skb(sk, skb))
		kfree_skb(skb);
}

static void send_monitor_replay(struct sock *sk)
{
	struct hci_dev *hdev;

	read_lock(&hci_dev_list_lock);

	list_for_each_entry(hdev, &hci_dev_list, list) {
		struct sk_buff *skb;

		skb = create_monitor_event(hdev, HCI_DEV_REG);
		if (!skb)
			continue;

		if (sock_queue_rcv_skb(sk, skb))
			kfree_skb(skb);

		if (!test_bit(HCI_RUNNING, &hdev->flags))
			continue;

		skb = create_monitor_event(hdev, HCI_DEV_OPEN);
		if (!skb)
			continue;

		if (sock_queue_rcv_skb(sk, skb))
			kfree_skb(skb);

		if (test_bit(HCI_UP, &hdev->flags))
			skb = create_monitor_event(hdev, HCI_DEV_UP);
		else if (hci_dev_test_flag(hdev, HCI_SETUP))
			skb = create_monitor_event(hdev, HCI_DEV_SETUP);
		else
			skb = NULL;

		if (skb) {
			if (sock_queue_rcv_skb(sk, skb))
				kfree_skb(skb);
		}
	}

	read_unlock(&hci_dev_list_lock);
}

static void send_monitor_control_replay(struct sock *mon_sk)
{
	struct sock *sk;

	read_lock(&hci_sk_list.lock);

	sk_for_each(sk, &hci_sk_list.head) {
		struct sk_buff *skb;

		skb = create_monitor_ctrl_open(sk);
		if (!skb)
			continue;

		if (sock_queue_rcv_skb(mon_sk, skb))
			kfree_skb(skb);
	}

	read_unlock(&hci_sk_list.lock);
}

/* Generate internal stack event */
static void hci_si_event(struct hci_dev *hdev, int type, int dlen, void *data)
{
	struct hci_event_hdr *hdr;
	struct hci_ev_stack_internal *ev;
	struct sk_buff *skb;

	skb = bt_skb_alloc(HCI_EVENT_HDR_SIZE + sizeof(*ev) + dlen, GFP_ATOMIC);
	if (!skb)
		return;

	hdr = skb_put(skb, HCI_EVENT_HDR_SIZE);
	hdr->evt  = HCI_EV_STACK_INTERNAL;
	hdr->plen = sizeof(*ev) + dlen;

	ev = skb_put(skb, sizeof(*ev) + dlen);
	ev->type = type;
	memcpy(ev->data, data, dlen);

	bt_cb(skb)->incoming = 1;
	__net_timestamp(skb);

	hci_skb_pkt_type(skb) = HCI_EVENT_PKT;
	hci_send_to_sock(hdev, skb);
	kfree_skb(skb);
}

void hci_sock_dev_event(struct hci_dev *hdev, int event)
{
	BT_DBG("hdev %s event %d", hdev->name, event);

	if (atomic_read(&monitor_promisc)) {
		struct sk_buff *skb;

		/* Send event to monitor */
		skb = create_monitor_event(hdev, event);
		if (skb) {
			hci_send_to_channel(HCI_CHANNEL_MONITOR, skb,
					    HCI_SOCK_TRUSTED, NULL);
			kfree_skb(skb);
		}
	}

	if (event <= HCI_DEV_DOWN) {
		struct hci_ev_si_device ev;

		/* Send event to sockets */
		ev.event  = event;
		ev.dev_id = hdev->id;
		hci_si_event(NULL, HCI_EV_SI_DEVICE, sizeof(ev), &ev);
	}

	if (event == HCI_DEV_UNREG) {
		struct sock *sk;

		/* Wake up sockets using this dead device */
		read_lock(&hci_sk_list.lock);
		sk_for_each(sk, &hci_sk_list.head) {
			if (hci_pi(sk)->hdev == hdev) {
				sk->sk_err = EPIPE;
				sk->sk_state_change(sk);
			}
		}
		read_unlock(&hci_sk_list.lock);
	}
}

static struct hci_mgmt_chan *__hci_mgmt_chan_find(unsigned short channel)
{
	struct hci_mgmt_chan *c;

	list_for_each_entry(c, &mgmt_chan_list, list) {
		if (c->channel == channel)
			return c;
	}

	return NULL;
}

static struct hci_mgmt_chan *hci_mgmt_chan_find(unsigned short channel)
{
	struct hci_mgmt_chan *c;

	mutex_lock(&mgmt_chan_list_lock);
	c = __hci_mgmt_chan_find(channel);
	mutex_unlock(&mgmt_chan_list_lock);

	return c;
}

int hci_mgmt_chan_register(struct hci_mgmt_chan *c)
{
	if (c->channel < HCI_CHANNEL_CONTROL)
		return -EINVAL;

	mutex_lock(&mgmt_chan_list_lock);
	if (__hci_mgmt_chan_find(c->channel)) {
		mutex_unlock(&mgmt_chan_list_lock);
		return -EALREADY;
	}

	list_add_tail(&c->list, &mgmt_chan_list);

	mutex_unlock(&mgmt_chan_list_lock);

	return 0;
}
EXPORT_SYMBOL(hci_mgmt_chan_register);

void hci_mgmt_chan_unregister(struct hci_mgmt_chan *c)
{
	mutex_lock(&mgmt_chan_list_lock);
	list_del(&c->list);
	mutex_unlock(&mgmt_chan_list_lock);
}
EXPORT_SYMBOL(hci_mgmt_chan_unregister);

static int hci_sock_release(struct socket *sock)
{
	struct sock *sk = sock->sk;
	struct hci_dev *hdev;
	struct sk_buff *skb;

	BT_DBG("sock %p sk %p", sock, sk);

	if (!sk)
		return 0;

	lock_sock(sk);

	switch (hci_pi(sk)->channel) {
	case HCI_CHANNEL_MONITOR:
		atomic_dec(&monitor_promisc);
		break;
	case HCI_CHANNEL_RAW:
	case HCI_CHANNEL_USER:
	case HCI_CHANNEL_CONTROL:
		/* Send event to monitor */
		skb = create_monitor_ctrl_close(sk);
		if (skb) {
			hci_send_to_channel(HCI_CHANNEL_MONITOR, skb,
					    HCI_SOCK_TRUSTED, NULL);
			kfree_skb(skb);
		}

		hci_sock_free_cookie(sk);
		break;
	}

	bt_sock_unlink(&hci_sk_list, sk);

	hdev = hci_pi(sk)->hdev;
	if (hdev) {
		if (hci_pi(sk)->channel == HCI_CHANNEL_USER) {
			/* When releasing a user channel exclusive access,
			 * call hci_dev_do_close directly instead of calling
			 * hci_dev_close to ensure the exclusive access will
			 * be released and the controller brought back down.
			 *
			 * The checking of HCI_AUTO_OFF is not needed in this
			 * case since it will have been cleared already when
			 * opening the user channel.
			 */
			hci_dev_do_close(hdev);
			hci_dev_clear_flag(hdev, HCI_USER_CHANNEL);
			mgmt_index_added(hdev);
		}

		atomic_dec(&hdev->promisc);
		hci_dev_put(hdev);
	}

	sock_orphan(sk);

	skb_queue_purge(&sk->sk_receive_queue);
	skb_queue_purge(&sk->sk_write_queue);

	release_sock(sk);
	sock_put(sk);
	return 0;
}

static int hci_sock_reject_list_add(struct hci_dev *hdev, void __user *arg)
{
	bdaddr_t bdaddr;
	int err;

	if (copy_from_user(&bdaddr, arg, sizeof(bdaddr)))
		return -EFAULT;

	hci_dev_lock(hdev);

	err = hci_bdaddr_list_add(&hdev->reject_list, &bdaddr, BDADDR_BREDR);

	hci_dev_unlock(hdev);

	return err;
}

static int hci_sock_reject_list_del(struct hci_dev *hdev, void __user *arg)
{
	bdaddr_t bdaddr;
	int err;

	if (copy_from_user(&bdaddr, arg, sizeof(bdaddr)))
		return -EFAULT;

	hci_dev_lock(hdev);

	err = hci_bdaddr_list_del(&hdev->reject_list, &bdaddr, BDADDR_BREDR);

	hci_dev_unlock(hdev);

	return err;
}

/* Ioctls that require bound socket */
static int hci_sock_bound_ioctl(struct sock *sk, unsigned int cmd,
				unsigned long arg)
{
	struct hci_dev *hdev = hci_hdev_from_sock(sk);

	if (IS_ERR(hdev))
		return PTR_ERR(hdev);

	if (hci_dev_test_flag(hdev, HCI_USER_CHANNEL))
		return -EBUSY;

	if (hci_dev_test_flag(hdev, HCI_UNCONFIGURED))
		return -EOPNOTSUPP;

	if (hdev->dev_type != HCI_PRIMARY)
		return -EOPNOTSUPP;

	switch (cmd) {
	case HCISETRAW:
		if (!capable(CAP_NET_ADMIN))
			return -EPERM;
		return -EOPNOTSUPP;

	case HCIGETCONNINFO:
		return hci_get_conn_info(hdev, (void __user *)arg);

	case HCIGETAUTHINFO:
		return hci_get_auth_info(hdev, (void __user *)arg);

	case HCIBLOCKADDR:
		if (!capable(CAP_NET_ADMIN))
			return -EPERM;
		return hci_sock_reject_list_add(hdev, (void __user *)arg);

	case HCIUNBLOCKADDR:
		if (!capable(CAP_NET_ADMIN))
			return -EPERM;
		return hci_sock_reject_list_del(hdev, (void __user *)arg);
	}

	return -ENOIOCTLCMD;
}

static int hci_sock_ioctl(struct socket *sock, unsigned int cmd,
			  unsigned long arg)
{
	void __user *argp = (void __user *)arg;
	struct sock *sk = sock->sk;
	int err;

	BT_DBG("cmd %x arg %lx", cmd, arg);

	lock_sock(sk);

	if (hci_pi(sk)->channel != HCI_CHANNEL_RAW) {
		err = -EBADFD;
		goto done;
	}

	/* When calling an ioctl on an unbound raw socket, then ensure
	 * that the monitor gets informed. Ensure that the resulting event
	 * is only send once by checking if the cookie exists or not. The
	 * socket cookie will be only ever generated once for the lifetime
	 * of a given socket.
	 */
	if (hci_sock_gen_cookie(sk)) {
		struct sk_buff *skb;

		if (capable(CAP_NET_ADMIN))
			hci_sock_set_flag(sk, HCI_SOCK_TRUSTED);

		/* Send event to monitor */
		skb = create_monitor_ctrl_open(sk);
		if (skb) {
			hci_send_to_channel(HCI_CHANNEL_MONITOR, skb,
					    HCI_SOCK_TRUSTED, NULL);
			kfree_skb(skb);
		}
	}

	release_sock(sk);

	switch (cmd) {
	case HCIGETDEVLIST:
		return hci_get_dev_list(argp);

	case HCIGETDEVINFO:
		return hci_get_dev_info(argp);

	case HCIGETCONNLIST:
		return hci_get_conn_list(argp);

	case HCIDEVUP:
		if (!capable(CAP_NET_ADMIN))
			return -EPERM;
		return hci_dev_open(arg);

	case HCIDEVDOWN:
		if (!capable(CAP_NET_ADMIN))
			return -EPERM;
		return hci_dev_close(arg);

	case HCIDEVRESET:
		if (!capable(CAP_NET_ADMIN))
			return -EPERM;
		return hci_dev_reset(arg);

	case HCIDEVRESTAT:
		if (!capable(CAP_NET_ADMIN))
			return -EPERM;
		return hci_dev_reset_stat(arg);

	case HCISETSCAN:
	case HCISETAUTH:
	case HCISETENCRYPT:
	case HCISETPTYPE:
	case HCISETLINKPOL:
	case HCISETLINKMODE:
	case HCISETACLMTU:
	case HCISETSCOMTU:
		if (!capable(CAP_NET_ADMIN))
			return -EPERM;
		return hci_dev_cmd(cmd, argp);

	case HCIINQUIRY:
		return hci_inquiry(argp);
	}

	lock_sock(sk);

	err = hci_sock_bound_ioctl(sk, cmd, arg);

done:
	release_sock(sk);
	return err;
}

#ifdef CONFIG_COMPAT
static int hci_sock_compat_ioctl(struct socket *sock, unsigned int cmd,
				 unsigned long arg)
{
	switch (cmd) {
	case HCIDEVUP:
	case HCIDEVDOWN:
	case HCIDEVRESET:
	case HCIDEVRESTAT:
		return hci_sock_ioctl(sock, cmd, arg);
	}

	return hci_sock_ioctl(sock, cmd, (unsigned long)compat_ptr(arg));
}
#endif

static int hci_sock_bind(struct socket *sock, struct sockaddr *addr,
			 int addr_len)
{
	struct sockaddr_hci haddr;
	struct sock *sk = sock->sk;
	struct hci_dev *hdev = NULL;
	struct sk_buff *skb;
	int len, err = 0;

	BT_DBG("sock %p sk %p", sock, sk);

	if (!addr)
		return -EINVAL;

	memset(&haddr, 0, sizeof(haddr));
	len = min_t(unsigned int, sizeof(haddr), addr_len);
	memcpy(&haddr, addr, len);

	if (haddr.hci_family != AF_BLUETOOTH)
		return -EINVAL;

	lock_sock(sk);

	/* Allow detaching from dead device and attaching to alive device, if
	 * the caller wants to re-bind (instead of close) this socket in
	 * response to hci_sock_dev_event(HCI_DEV_UNREG) notification.
	 */
	hdev = hci_pi(sk)->hdev;
	if (hdev && hci_dev_test_flag(hdev, HCI_UNREGISTER)) {
		hci_pi(sk)->hdev = NULL;
		sk->sk_state = BT_OPEN;
		hci_dev_put(hdev);
	}
	hdev = NULL;

	if (sk->sk_state == BT_BOUND) {
		err = -EALREADY;
		goto done;
	}

	switch (haddr.hci_channel) {
	case HCI_CHANNEL_RAW:
		if (hci_pi(sk)->hdev) {
			err = -EALREADY;
			goto done;
		}

		if (haddr.hci_dev != HCI_DEV_NONE) {
			hdev = hci_dev_get(haddr.hci_dev);
			if (!hdev) {
				err = -ENODEV;
				goto done;
			}

			atomic_inc(&hdev->promisc);
		}

		hci_pi(sk)->channel = haddr.hci_channel;

		if (!hci_sock_gen_cookie(sk)) {
			/* In the case when a cookie has already been assigned,
			 * then there has been already an ioctl issued against
			 * an unbound socket and with that triggered an open
			 * notification. Send a close notification first to
			 * allow the state transition to bounded.
			 */
			skb = create_monitor_ctrl_close(sk);
			if (skb) {
				hci_send_to_channel(HCI_CHANNEL_MONITOR, skb,
						    HCI_SOCK_TRUSTED, NULL);
				kfree_skb(skb);
			}
		}

		if (capable(CAP_NET_ADMIN))
			hci_sock_set_flag(sk, HCI_SOCK_TRUSTED);

		hci_pi(sk)->hdev = hdev;

		/* Send event to monitor */
		skb = create_monitor_ctrl_open(sk);
		if (skb) {
			hci_send_to_channel(HCI_CHANNEL_MONITOR, skb,
					    HCI_SOCK_TRUSTED, NULL);
			kfree_skb(skb);
		}
		break;

	case HCI_CHANNEL_USER:
		if (hci_pi(sk)->hdev) {
			err = -EALREADY;
			goto done;
		}

		if (haddr.hci_dev == HCI_DEV_NONE) {
			err = -EINVAL;
			goto done;
		}

		if (!capable(CAP_NET_ADMIN)) {
			err = -EPERM;
			goto done;
		}

		hdev = hci_dev_get(haddr.hci_dev);
		if (!hdev) {
			err = -ENODEV;
			goto done;
		}

		if (test_bit(HCI_INIT, &hdev->flags) ||
		    hci_dev_test_flag(hdev, HCI_SETUP) ||
		    hci_dev_test_flag(hdev, HCI_CONFIG) ||
		    (!hci_dev_test_flag(hdev, HCI_AUTO_OFF) &&
		     test_bit(HCI_UP, &hdev->flags))) {
			err = -EBUSY;
			hci_dev_put(hdev);
			goto done;
		}

		if (hci_dev_test_and_set_flag(hdev, HCI_USER_CHANNEL)) {
			err = -EUSERS;
			hci_dev_put(hdev);
			goto done;
		}

		mgmt_index_removed(hdev);

		err = hci_dev_open(hdev->id);
		if (err) {
			if (err == -EALREADY) {
				/* In case the transport is already up and
				 * running, clear the error here.
				 *
				 * This can happen when opening a user
				 * channel and HCI_AUTO_OFF grace period
				 * is still active.
				 */
				err = 0;
			} else {
				hci_dev_clear_flag(hdev, HCI_USER_CHANNEL);
				mgmt_index_added(hdev);
				hci_dev_put(hdev);
				goto done;
			}
		}

		hci_pi(sk)->channel = haddr.hci_channel;

		if (!hci_sock_gen_cookie(sk)) {
			/* In the case when a cookie has already been assigned,
			 * this socket will transition from a raw socket into
			 * a user channel socket. For a clean transition, send
			 * the close notification first.
			 */
			skb = create_monitor_ctrl_close(sk);
			if (skb) {
				hci_send_to_channel(HCI_CHANNEL_MONITOR, skb,
						    HCI_SOCK_TRUSTED, NULL);
				kfree_skb(skb);
			}
		}

		/* The user channel is restricted to CAP_NET_ADMIN
		 * capabilities and with that implicitly trusted.
		 */
		hci_sock_set_flag(sk, HCI_SOCK_TRUSTED);

		hci_pi(sk)->hdev = hdev;

		/* Send event to monitor */
		skb = create_monitor_ctrl_open(sk);
		if (skb) {
			hci_send_to_channel(HCI_CHANNEL_MONITOR, skb,
					    HCI_SOCK_TRUSTED, NULL);
			kfree_skb(skb);
		}

		atomic_inc(&hdev->promisc);
		break;

	case HCI_CHANNEL_MONITOR:
		if (haddr.hci_dev != HCI_DEV_NONE) {
			err = -EINVAL;
			goto done;
		}

		if (!capable(CAP_NET_RAW)) {
			err = -EPERM;
			goto done;
		}

		hci_pi(sk)->channel = haddr.hci_channel;

		/* The monitor interface is restricted to CAP_NET_RAW
		 * capabilities and with that implicitly trusted.
		 */
		hci_sock_set_flag(sk, HCI_SOCK_TRUSTED);

		send_monitor_note(sk, "Linux version %s (%s)",
				  init_utsname()->release,
				  init_utsname()->machine);
		send_monitor_note(sk, "Bluetooth subsystem version %u.%u",
				  BT_SUBSYS_VERSION, BT_SUBSYS_REVISION);
		send_monitor_replay(sk);
		send_monitor_control_replay(sk);

		atomic_inc(&monitor_promisc);
		break;

	case HCI_CHANNEL_LOGGING:
		if (haddr.hci_dev != HCI_DEV_NONE) {
			err = -EINVAL;
			goto done;
		}

		if (!capable(CAP_NET_ADMIN)) {
			err = -EPERM;
			goto done;
		}

		hci_pi(sk)->channel = haddr.hci_channel;
		break;

	default:
		if (!hci_mgmt_chan_find(haddr.hci_channel)) {
			err = -EINVAL;
			goto done;
		}

		if (haddr.hci_dev != HCI_DEV_NONE) {
			err = -EINVAL;
			goto done;
		}

		/* Users with CAP_NET_ADMIN capabilities are allowed
		 * access to all management commands and events. For
		 * untrusted users the interface is restricted and
		 * also only untrusted events are sent.
		 */
		if (capable(CAP_NET_ADMIN))
			hci_sock_set_flag(sk, HCI_SOCK_TRUSTED);

		hci_pi(sk)->channel = haddr.hci_channel;

		/* At the moment the index and unconfigured index events
		 * are enabled unconditionally. Setting them on each
		 * socket when binding keeps this functionality. They
		 * however might be cleared later and then sending of these
		 * events will be disabled, but that is then intentional.
		 *
		 * This also enables generic events that are safe to be
		 * received by untrusted users. Example for such events
		 * are changes to settings, class of device, name etc.
		 */
		if (hci_pi(sk)->channel == HCI_CHANNEL_CONTROL) {
			if (!hci_sock_gen_cookie(sk)) {
				/* In the case when a cookie has already been
				 * assigned, this socket will transition from
				 * a raw socket into a control socket. To
				 * allow for a clean transition, send the
				 * close notification first.
				 */
				skb = create_monitor_ctrl_close(sk);
				if (skb) {
					hci_send_to_channel(HCI_CHANNEL_MONITOR, skb,
							    HCI_SOCK_TRUSTED, NULL);
					kfree_skb(skb);
				}
			}

			/* Send event to monitor */
			skb = create_monitor_ctrl_open(sk);
			if (skb) {
				hci_send_to_channel(HCI_CHANNEL_MONITOR, skb,
						    HCI_SOCK_TRUSTED, NULL);
				kfree_skb(skb);
			}

			hci_sock_set_flag(sk, HCI_MGMT_INDEX_EVENTS);
			hci_sock_set_flag(sk, HCI_MGMT_UNCONF_INDEX_EVENTS);
			hci_sock_set_flag(sk, HCI_MGMT_OPTION_EVENTS);
			hci_sock_set_flag(sk, HCI_MGMT_SETTING_EVENTS);
			hci_sock_set_flag(sk, HCI_MGMT_DEV_CLASS_EVENTS);
			hci_sock_set_flag(sk, HCI_MGMT_LOCAL_NAME_EVENTS);
		}
		break;
	}

	/* Default MTU to HCI_MAX_FRAME_SIZE if not set */
	if (!hci_pi(sk)->mtu)
		hci_pi(sk)->mtu = HCI_MAX_FRAME_SIZE;

	sk->sk_state = BT_BOUND;

done:
	release_sock(sk);
	return err;
}

static int hci_sock_getname(struct socket *sock, struct sockaddr *addr,
			    int peer)
{
	struct sockaddr_hci *haddr = (struct sockaddr_hci *)addr;
	struct sock *sk = sock->sk;
	struct hci_dev *hdev;
	int err = 0;

	BT_DBG("sock %p sk %p", sock, sk);

	if (peer)
		return -EOPNOTSUPP;

	lock_sock(sk);

	hdev = hci_hdev_from_sock(sk);
	if (IS_ERR(hdev)) {
		err = PTR_ERR(hdev);
		goto done;
	}

	haddr->hci_family = AF_BLUETOOTH;
	haddr->hci_dev    = hdev->id;
	haddr->hci_channel= hci_pi(sk)->channel;
	err = sizeof(*haddr);

done:
	release_sock(sk);
	return err;
}

static void hci_sock_cmsg(struct sock *sk, struct msghdr *msg,
			  struct sk_buff *skb)
{
	__u8 mask = hci_pi(sk)->cmsg_mask;

	if (mask & HCI_CMSG_DIR) {
		int incoming = bt_cb(skb)->incoming;
		put_cmsg(msg, SOL_HCI, HCI_CMSG_DIR, sizeof(incoming),
			 &incoming);
	}

	if (mask & HCI_CMSG_TSTAMP) {
#ifdef CONFIG_COMPAT
		struct old_timeval32 ctv;
#endif
		struct __kernel_old_timeval tv;
		void *data;
		int len;

		skb_get_timestamp(skb, &tv);

		data = &tv;
		len = sizeof(tv);
#ifdef CONFIG_COMPAT
		if (!COMPAT_USE_64BIT_TIME &&
		    (msg->msg_flags & MSG_CMSG_COMPAT)) {
			ctv.tv_sec = tv.tv_sec;
			ctv.tv_usec = tv.tv_usec;
			data = &ctv;
			len = sizeof(ctv);
		}
#endif

		put_cmsg(msg, SOL_HCI, HCI_CMSG_TSTAMP, len, data);
	}
}

static int hci_sock_recvmsg(struct socket *sock, struct msghdr *msg,
			    size_t len, int flags)
{
	int noblock = flags & MSG_DONTWAIT;
	struct sock *sk = sock->sk;
	struct sk_buff *skb;
	int copied, err;
	unsigned int skblen;

	BT_DBG("sock %p, sk %p", sock, sk);

	if (flags & MSG_OOB)
		return -EOPNOTSUPP;

	if (hci_pi(sk)->channel == HCI_CHANNEL_LOGGING)
		return -EOPNOTSUPP;

	if (sk->sk_state == BT_CLOSED)
		return 0;

	skb = skb_recv_datagram(sk, flags, noblock, &err);
	if (!skb)
		return err;

	skblen = skb->len;
	copied = skb->len;
	if (len < copied) {
		msg->msg_flags |= MSG_TRUNC;
		copied = len;
	}

	skb_reset_transport_header(skb);
	err = skb_copy_datagram_msg(skb, 0, msg, copied);

	switch (hci_pi(sk)->channel) {
	case HCI_CHANNEL_RAW:
		hci_sock_cmsg(sk, msg, skb);
		break;
	case HCI_CHANNEL_USER:
	case HCI_CHANNEL_MONITOR:
		sock_recv_timestamp(msg, sk, skb);
		break;
	default:
		if (hci_mgmt_chan_find(hci_pi(sk)->channel))
			sock_recv_timestamp(msg, sk, skb);
		break;
	}

	skb_free_datagram(sk, skb);

	if (flags & MSG_TRUNC)
		copied = skblen;

	return err ? : copied;
}

static int hci_mgmt_cmd(struct hci_mgmt_chan *chan, struct sock *sk,
			struct sk_buff *skb)
{
	u8 *cp;
	struct mgmt_hdr *hdr;
	u16 opcode, index, len;
	struct hci_dev *hdev = NULL;
	const struct hci_mgmt_handler *handler;
	bool var_len, no_hdev;
	int err;

	BT_DBG("got %d bytes", skb->len);

	if (skb->len < sizeof(*hdr))
		return -EINVAL;

	hdr = (void *)skb->data;
	opcode = __le16_to_cpu(hdr->opcode);
	index = __le16_to_cpu(hdr->index);
	len = __le16_to_cpu(hdr->len);

	if (len != skb->len - sizeof(*hdr)) {
		err = -EINVAL;
		goto done;
	}

	if (chan->channel == HCI_CHANNEL_CONTROL) {
		struct sk_buff *cmd;

		/* Send event to monitor */
		cmd = create_monitor_ctrl_command(sk, index, opcode, len,
						  skb->data + sizeof(*hdr));
		if (cmd) {
			hci_send_to_channel(HCI_CHANNEL_MONITOR, cmd,
					    HCI_SOCK_TRUSTED, NULL);
			kfree_skb(cmd);
		}
	}

	if (opcode >= chan->handler_count ||
	    chan->handlers[opcode].func == NULL) {
		BT_DBG("Unknown op %u", opcode);
		err = mgmt_cmd_status(sk, index, opcode,
				      MGMT_STATUS_UNKNOWN_COMMAND);
		goto done;
	}

	handler = &chan->handlers[opcode];

	if (!hci_sock_test_flag(sk, HCI_SOCK_TRUSTED) &&
	    !(handler->flags & HCI_MGMT_UNTRUSTED)) {
		err = mgmt_cmd_status(sk, index, opcode,
				      MGMT_STATUS_PERMISSION_DENIED);
		goto done;
	}

	if (index != MGMT_INDEX_NONE) {
		hdev = hci_dev_get(index);
		if (!hdev) {
			err = mgmt_cmd_status(sk, index, opcode,
					      MGMT_STATUS_INVALID_INDEX);
			goto done;
		}

		if (hci_dev_test_flag(hdev, HCI_SETUP) ||
		    hci_dev_test_flag(hdev, HCI_CONFIG) ||
		    hci_dev_test_flag(hdev, HCI_USER_CHANNEL)) {
			err = mgmt_cmd_status(sk, index, opcode,
					      MGMT_STATUS_INVALID_INDEX);
			goto done;
		}

		if (hci_dev_test_flag(hdev, HCI_UNCONFIGURED) &&
		    !(handler->flags & HCI_MGMT_UNCONFIGURED)) {
			err = mgmt_cmd_status(sk, index, opcode,
					      MGMT_STATUS_INVALID_INDEX);
			goto done;
		}
	}

	if (!(handler->flags & HCI_MGMT_HDEV_OPTIONAL)) {
		no_hdev = (handler->flags & HCI_MGMT_NO_HDEV);
		if (no_hdev != !hdev) {
			err = mgmt_cmd_status(sk, index, opcode,
					      MGMT_STATUS_INVALID_INDEX);
			goto done;
		}
	}

	var_len = (handler->flags & HCI_MGMT_VAR_LEN);
	if ((var_len && len < handler->data_len) ||
	    (!var_len && len != handler->data_len)) {
		err = mgmt_cmd_status(sk, index, opcode,
				      MGMT_STATUS_INVALID_PARAMS);
		goto done;
	}

	if (hdev && chan->hdev_init)
		chan->hdev_init(sk, hdev);

	cp = skb->data + sizeof(*hdr);

	err = handler->func(sk, hdev, cp, len);
	if (err < 0)
		goto done;

	err = skb->len;

done:
	if (hdev)
		hci_dev_put(hdev);

	return err;
}

static int hci_logging_frame(struct sock *sk, struct sk_buff *skb,
			     unsigned int flags)
{
	struct hci_mon_hdr *hdr;
	struct hci_dev *hdev;
	u16 index;
	int err;

	/* The logging frame consists at minimum of the standard header,
	 * the priority byte, the ident length byte and at least one string
	 * terminator NUL byte. Anything shorter are invalid packets.
	 */
	if (skb->len < sizeof(*hdr) + 3)
		return -EINVAL;

	hdr = (void *)skb->data;

	if (__le16_to_cpu(hdr->len) != skb->len - sizeof(*hdr))
		return -EINVAL;

	if (__le16_to_cpu(hdr->opcode) == 0x0000) {
		__u8 priority = skb->data[sizeof(*hdr)];
		__u8 ident_len = skb->data[sizeof(*hdr) + 1];

		/* Only the priorities 0-7 are valid and with that any other
		 * value results in an invalid packet.
		 *
		 * The priority byte is followed by an ident length byte and
		 * the NUL terminated ident string. Check that the ident
		 * length is not overflowing the packet and also that the
		 * ident string itself is NUL terminated. In case the ident
		 * length is zero, the length value actually doubles as NUL
		 * terminator identifier.
		 *
		 * The message follows the ident string (if present) and
		 * must be NUL terminated. Otherwise it is not a valid packet.
		 */
		if (priority > 7 || skb->data[skb->len - 1] != 0x00 ||
		    ident_len > skb->len - sizeof(*hdr) - 3 ||
		    skb->data[sizeof(*hdr) + ident_len + 1] != 0x00)
			return -EINVAL;
	} else {
		return -EINVAL;
	}

	index = __le16_to_cpu(hdr->index);

	if (index != MGMT_INDEX_NONE) {
		hdev = hci_dev_get(index);
		if (!hdev)
			return -ENODEV;
	} else {
		hdev = NULL;
	}

	hdr->opcode = cpu_to_le16(HCI_MON_USER_LOGGING);

	hci_send_to_channel(HCI_CHANNEL_MONITOR, skb, HCI_SOCK_TRUSTED, NULL);
	err = skb->len;

	if (hdev)
		hci_dev_put(hdev);

	return err;
}

static int hci_sock_sendmsg(struct socket *sock, struct msghdr *msg,
			    size_t len)
{
	struct sock *sk = sock->sk;
	struct hci_mgmt_chan *chan;
	struct hci_dev *hdev;
	struct sk_buff *skb;
	int err;
	const unsigned int flags = msg->msg_flags;

	BT_DBG("sock %p sk %p", sock, sk);

	if (flags & MSG_OOB)
		return -EOPNOTSUPP;

	if (flags & ~(MSG_DONTWAIT | MSG_NOSIGNAL | MSG_ERRQUEUE | MSG_CMSG_COMPAT))
		return -EINVAL;

	if (len < 4 || len > hci_pi(sk)->mtu)
		return -EINVAL;

	skb = bt_skb_sendmsg(sk, msg, len, len, 0, 0);
	if (IS_ERR(skb))
		return PTR_ERR(skb);

	lock_sock(sk);

	switch (hci_pi(sk)->channel) {
	case HCI_CHANNEL_RAW:
	case HCI_CHANNEL_USER:
		break;
	case HCI_CHANNEL_MONITOR:
		err = -EOPNOTSUPP;
		goto drop;
	case HCI_CHANNEL_LOGGING:
		err = hci_logging_frame(sk, skb, flags);
		goto drop;
	default:
		mutex_lock(&mgmt_chan_list_lock);
		chan = __hci_mgmt_chan_find(hci_pi(sk)->channel);
		if (chan)
			err = hci_mgmt_cmd(chan, sk, skb);
		else
			err = -EINVAL;

		mutex_unlock(&mgmt_chan_list_lock);
		goto drop;
	}

	hdev = hci_hdev_from_sock(sk);
	if (IS_ERR(hdev)) {
		err = PTR_ERR(hdev);
<<<<<<< HEAD
		goto done;
=======
		goto drop;
>>>>>>> df0cc57e
	}

	if (!test_bit(HCI_UP, &hdev->flags)) {
		err = -ENETDOWN;
		goto drop;
	}

	hci_skb_pkt_type(skb) = skb->data[0];
	skb_pull(skb, 1);

	if (hci_pi(sk)->channel == HCI_CHANNEL_USER) {
		/* No permission check is needed for user channel
		 * since that gets enforced when binding the socket.
		 *
		 * However check that the packet type is valid.
		 */
		if (hci_skb_pkt_type(skb) != HCI_COMMAND_PKT &&
		    hci_skb_pkt_type(skb) != HCI_ACLDATA_PKT &&
		    hci_skb_pkt_type(skb) != HCI_SCODATA_PKT &&
		    hci_skb_pkt_type(skb) != HCI_ISODATA_PKT) {
			err = -EINVAL;
			goto drop;
		}

		skb_queue_tail(&hdev->raw_q, skb);
		queue_work(hdev->workqueue, &hdev->tx_work);
	} else if (hci_skb_pkt_type(skb) == HCI_COMMAND_PKT) {
		u16 opcode = get_unaligned_le16(skb->data);
		u16 ogf = hci_opcode_ogf(opcode);
		u16 ocf = hci_opcode_ocf(opcode);

		if (((ogf > HCI_SFLT_MAX_OGF) ||
		     !hci_test_bit(ocf & HCI_FLT_OCF_BITS,
				   &hci_sec_filter.ocf_mask[ogf])) &&
		    !capable(CAP_NET_RAW)) {
			err = -EPERM;
			goto drop;
		}

		/* Since the opcode has already been extracted here, store
		 * a copy of the value for later use by the drivers.
		 */
		hci_skb_opcode(skb) = opcode;

		if (ogf == 0x3f) {
			skb_queue_tail(&hdev->raw_q, skb);
			queue_work(hdev->workqueue, &hdev->tx_work);
		} else {
			/* Stand-alone HCI commands must be flagged as
			 * single-command requests.
			 */
			bt_cb(skb)->hci.req_flags |= HCI_REQ_START;

			skb_queue_tail(&hdev->cmd_q, skb);
			queue_work(hdev->workqueue, &hdev->cmd_work);
		}
	} else {
		if (!capable(CAP_NET_RAW)) {
			err = -EPERM;
			goto drop;
		}

		if (hci_skb_pkt_type(skb) != HCI_ACLDATA_PKT &&
		    hci_skb_pkt_type(skb) != HCI_SCODATA_PKT &&
		    hci_skb_pkt_type(skb) != HCI_ISODATA_PKT) {
			err = -EINVAL;
			goto drop;
		}

		skb_queue_tail(&hdev->raw_q, skb);
		queue_work(hdev->workqueue, &hdev->tx_work);
	}

	err = len;

done:
	release_sock(sk);
	return err;

drop:
	kfree_skb(skb);
	goto done;
}

static int hci_sock_setsockopt_old(struct socket *sock, int level, int optname,
				   sockptr_t optval, unsigned int len)
{
	struct hci_ufilter uf = { .opcode = 0 };
	struct sock *sk = sock->sk;
	int err = 0, opt = 0;

	BT_DBG("sk %p, opt %d", sk, optname);

	lock_sock(sk);

	if (hci_pi(sk)->channel != HCI_CHANNEL_RAW) {
		err = -EBADFD;
		goto done;
	}

	switch (optname) {
	case HCI_DATA_DIR:
		if (copy_from_sockptr(&opt, optval, sizeof(opt))) {
			err = -EFAULT;
			break;
		}

		if (opt)
			hci_pi(sk)->cmsg_mask |= HCI_CMSG_DIR;
		else
			hci_pi(sk)->cmsg_mask &= ~HCI_CMSG_DIR;
		break;

	case HCI_TIME_STAMP:
		if (copy_from_sockptr(&opt, optval, sizeof(opt))) {
			err = -EFAULT;
			break;
		}

		if (opt)
			hci_pi(sk)->cmsg_mask |= HCI_CMSG_TSTAMP;
		else
			hci_pi(sk)->cmsg_mask &= ~HCI_CMSG_TSTAMP;
		break;

	case HCI_FILTER:
		{
			struct hci_filter *f = &hci_pi(sk)->filter;

			uf.type_mask = f->type_mask;
			uf.opcode    = f->opcode;
			uf.event_mask[0] = *((u32 *) f->event_mask + 0);
			uf.event_mask[1] = *((u32 *) f->event_mask + 1);
		}

		len = min_t(unsigned int, len, sizeof(uf));
		if (copy_from_sockptr(&uf, optval, len)) {
			err = -EFAULT;
			break;
		}

		if (!capable(CAP_NET_RAW)) {
			uf.type_mask &= hci_sec_filter.type_mask;
			uf.event_mask[0] &= *((u32 *) hci_sec_filter.event_mask + 0);
			uf.event_mask[1] &= *((u32 *) hci_sec_filter.event_mask + 1);
		}

		{
			struct hci_filter *f = &hci_pi(sk)->filter;

			f->type_mask = uf.type_mask;
			f->opcode    = uf.opcode;
			*((u32 *) f->event_mask + 0) = uf.event_mask[0];
			*((u32 *) f->event_mask + 1) = uf.event_mask[1];
		}
		break;

	default:
		err = -ENOPROTOOPT;
		break;
	}

done:
	release_sock(sk);
	return err;
}

static int hci_sock_setsockopt(struct socket *sock, int level, int optname,
			       sockptr_t optval, unsigned int len)
{
	struct sock *sk = sock->sk;
	int err = 0, opt = 0;

	BT_DBG("sk %p, opt %d", sk, optname);

	if (level == SOL_HCI)
		return hci_sock_setsockopt_old(sock, level, optname, optval,
					       len);

	if (level != SOL_BLUETOOTH)
		return -ENOPROTOOPT;

	lock_sock(sk);

	switch (optname) {
	case BT_SNDMTU:
	case BT_RCVMTU:
		switch (hci_pi(sk)->channel) {
		/* Don't allow changing MTU for channels that are meant for HCI
		 * traffic only.
		 */
		case HCI_CHANNEL_RAW:
		case HCI_CHANNEL_USER:
			err = -ENOPROTOOPT;
			goto done;
		}

		if (copy_from_sockptr(&opt, optval, sizeof(u16))) {
			err = -EFAULT;
			break;
		}

		hci_pi(sk)->mtu = opt;
		break;

	default:
		err = -ENOPROTOOPT;
		break;
	}

done:
	release_sock(sk);
	return err;
}

static int hci_sock_getsockopt_old(struct socket *sock, int level, int optname,
				   char __user *optval, int __user *optlen)
{
	struct hci_ufilter uf;
	struct sock *sk = sock->sk;
	int len, opt, err = 0;

	BT_DBG("sk %p, opt %d", sk, optname);

	if (get_user(len, optlen))
		return -EFAULT;

	lock_sock(sk);

	if (hci_pi(sk)->channel != HCI_CHANNEL_RAW) {
		err = -EBADFD;
		goto done;
	}

	switch (optname) {
	case HCI_DATA_DIR:
		if (hci_pi(sk)->cmsg_mask & HCI_CMSG_DIR)
			opt = 1;
		else
			opt = 0;

		if (put_user(opt, optval))
			err = -EFAULT;
		break;

	case HCI_TIME_STAMP:
		if (hci_pi(sk)->cmsg_mask & HCI_CMSG_TSTAMP)
			opt = 1;
		else
			opt = 0;

		if (put_user(opt, optval))
			err = -EFAULT;
		break;

	case HCI_FILTER:
		{
			struct hci_filter *f = &hci_pi(sk)->filter;

			memset(&uf, 0, sizeof(uf));
			uf.type_mask = f->type_mask;
			uf.opcode    = f->opcode;
			uf.event_mask[0] = *((u32 *) f->event_mask + 0);
			uf.event_mask[1] = *((u32 *) f->event_mask + 1);
		}

		len = min_t(unsigned int, len, sizeof(uf));
		if (copy_to_user(optval, &uf, len))
			err = -EFAULT;
		break;

	default:
		err = -ENOPROTOOPT;
		break;
	}

done:
	release_sock(sk);
	return err;
}

static int hci_sock_getsockopt(struct socket *sock, int level, int optname,
			       char __user *optval, int __user *optlen)
{
	struct sock *sk = sock->sk;
	int err = 0;

	BT_DBG("sk %p, opt %d", sk, optname);

	if (level == SOL_HCI)
		return hci_sock_getsockopt_old(sock, level, optname, optval,
					       optlen);

	if (level != SOL_BLUETOOTH)
		return -ENOPROTOOPT;

	lock_sock(sk);

	switch (optname) {
	case BT_SNDMTU:
	case BT_RCVMTU:
		if (put_user(hci_pi(sk)->mtu, (u16 __user *)optval))
			err = -EFAULT;
		break;

	default:
		err = -ENOPROTOOPT;
		break;
	}

	release_sock(sk);
	return err;
}

static const struct proto_ops hci_sock_ops = {
	.family		= PF_BLUETOOTH,
	.owner		= THIS_MODULE,
	.release	= hci_sock_release,
	.bind		= hci_sock_bind,
	.getname	= hci_sock_getname,
	.sendmsg	= hci_sock_sendmsg,
	.recvmsg	= hci_sock_recvmsg,
	.ioctl		= hci_sock_ioctl,
#ifdef CONFIG_COMPAT
	.compat_ioctl	= hci_sock_compat_ioctl,
#endif
	.poll		= datagram_poll,
	.listen		= sock_no_listen,
	.shutdown	= sock_no_shutdown,
	.setsockopt	= hci_sock_setsockopt,
	.getsockopt	= hci_sock_getsockopt,
	.connect	= sock_no_connect,
	.socketpair	= sock_no_socketpair,
	.accept		= sock_no_accept,
	.mmap		= sock_no_mmap
};

static struct proto hci_sk_proto = {
	.name		= "HCI",
	.owner		= THIS_MODULE,
	.obj_size	= sizeof(struct hci_pinfo)
};

static int hci_sock_create(struct net *net, struct socket *sock, int protocol,
			   int kern)
{
	struct sock *sk;

	BT_DBG("sock %p", sock);

	if (sock->type != SOCK_RAW)
		return -ESOCKTNOSUPPORT;

	sock->ops = &hci_sock_ops;

	sk = sk_alloc(net, PF_BLUETOOTH, GFP_ATOMIC, &hci_sk_proto, kern);
	if (!sk)
		return -ENOMEM;

	sock_init_data(sock, sk);

	sock_reset_flag(sk, SOCK_ZAPPED);

	sk->sk_protocol = protocol;

	sock->state = SS_UNCONNECTED;
	sk->sk_state = BT_OPEN;

	bt_sock_link(&hci_sk_list, sk);
	return 0;
}

static const struct net_proto_family hci_sock_family_ops = {
	.family	= PF_BLUETOOTH,
	.owner	= THIS_MODULE,
	.create	= hci_sock_create,
};

int __init hci_sock_init(void)
{
	int err;

	BUILD_BUG_ON(sizeof(struct sockaddr_hci) > sizeof(struct sockaddr));

	err = proto_register(&hci_sk_proto, 0);
	if (err < 0)
		return err;

	err = bt_sock_register(BTPROTO_HCI, &hci_sock_family_ops);
	if (err < 0) {
		BT_ERR("HCI socket registration failed");
		goto error;
	}

	err = bt_procfs_init(&init_net, "hci", &hci_sk_list, NULL);
	if (err < 0) {
		BT_ERR("Failed to create HCI proc file");
		bt_sock_unregister(BTPROTO_HCI);
		goto error;
	}

	BT_INFO("HCI socket layer initialized");

	return 0;

error:
	proto_unregister(&hci_sk_proto);
	return err;
}

void hci_sock_cleanup(void)
{
	bt_procfs_cleanup(&init_net, "hci");
	bt_sock_unregister(BTPROTO_HCI);
	proto_unregister(&hci_sk_proto);
}<|MERGE_RESOLUTION|>--- conflicted
+++ resolved
@@ -1743,11 +1743,7 @@
 	hdev = hci_hdev_from_sock(sk);
 	if (IS_ERR(hdev)) {
 		err = PTR_ERR(hdev);
-<<<<<<< HEAD
-		goto done;
-=======
 		goto drop;
->>>>>>> df0cc57e
 	}
 
 	if (!test_bit(HCI_UP, &hdev->flags)) {
