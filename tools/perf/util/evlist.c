// SPDX-License-Identifier: GPL-2.0-only
/*
 * Copyright (C) 2011, Red Hat Inc, Arnaldo Carvalho de Melo <acme@redhat.com>
 *
 * Parts came from builtin-{top,stat,record}.c, see those files for further
 * copyright notes.
 */
#include <api/fs/fs.h>
#include <errno.h>
#include <inttypes.h>
#include <poll.h>
#include "cpumap.h"
#include "util/mmap.h"
#include "thread_map.h"
#include "target.h"
#include "evlist.h"
#include "evsel.h"
#include "debug.h"
#include "units.h"
#include "bpf_counter.h"
#include <internal/lib.h> // page_size
#include "affinity.h"
#include "../perf.h"
#include "asm/bug.h"
#include "bpf-event.h"
#include "util/string2.h"
#include "util/perf_api_probe.h"
#include "util/evsel_fprintf.h"
#include "util/evlist-hybrid.h"
#include "util/pmu.h"
#include <signal.h>
#include <unistd.h>
#include <sched.h>
#include <stdlib.h>

#include "parse-events.h"
#include <subcmd/parse-options.h>

#include <fcntl.h>
#include <sys/ioctl.h>
#include <sys/mman.h>
#include <sys/prctl.h>

#include <linux/bitops.h>
#include <linux/hash.h>
#include <linux/log2.h>
#include <linux/err.h>
#include <linux/string.h>
#include <linux/zalloc.h>
#include <perf/evlist.h>
#include <perf/evsel.h>
#include <perf/cpumap.h>
#include <perf/mmap.h>

#include <internal/xyarray.h>

#ifdef LACKS_SIGQUEUE_PROTOTYPE
int sigqueue(pid_t pid, int sig, const union sigval value);
#endif

#define FD(e, x, y) (*(int *)xyarray__entry(e->core.fd, x, y))
#define SID(e, x, y) xyarray__entry(e->core.sample_id, x, y)

void evlist__init(struct evlist *evlist, struct perf_cpu_map *cpus,
		  struct perf_thread_map *threads)
{
	perf_evlist__init(&evlist->core);
	perf_evlist__set_maps(&evlist->core, cpus, threads);
	evlist->workload.pid = -1;
	evlist->bkw_mmap_state = BKW_MMAP_NOTREADY;
	evlist->ctl_fd.fd = -1;
	evlist->ctl_fd.ack = -1;
	evlist->ctl_fd.pos = -1;
}

struct evlist *evlist__new(void)
{
	struct evlist *evlist = zalloc(sizeof(*evlist));

	if (evlist != NULL)
		evlist__init(evlist, NULL, NULL);

	return evlist;
}

struct evlist *evlist__new_default(void)
{
	struct evlist *evlist = evlist__new();

	if (evlist && evlist__add_default(evlist)) {
		evlist__delete(evlist);
		evlist = NULL;
	}

	return evlist;
}

struct evlist *evlist__new_dummy(void)
{
	struct evlist *evlist = evlist__new();

	if (evlist && evlist__add_dummy(evlist)) {
		evlist__delete(evlist);
		evlist = NULL;
	}

	return evlist;
}

/**
 * evlist__set_id_pos - set the positions of event ids.
 * @evlist: selected event list
 *
 * Events with compatible sample types all have the same id_pos
 * and is_pos.  For convenience, put a copy on evlist.
 */
void evlist__set_id_pos(struct evlist *evlist)
{
	struct evsel *first = evlist__first(evlist);

	evlist->id_pos = first->id_pos;
	evlist->is_pos = first->is_pos;
}

static void evlist__update_id_pos(struct evlist *evlist)
{
	struct evsel *evsel;

	evlist__for_each_entry(evlist, evsel)
		evsel__calc_id_pos(evsel);

	evlist__set_id_pos(evlist);
}

static void evlist__purge(struct evlist *evlist)
{
	struct evsel *pos, *n;

	evlist__for_each_entry_safe(evlist, n, pos) {
		list_del_init(&pos->core.node);
		pos->evlist = NULL;
		evsel__delete(pos);
	}

	evlist->core.nr_entries = 0;
}

void evlist__exit(struct evlist *evlist)
{
	zfree(&evlist->mmap);
	zfree(&evlist->overwrite_mmap);
	perf_evlist__exit(&evlist->core);
}

void evlist__delete(struct evlist *evlist)
{
	if (evlist == NULL)
		return;

	evlist__munmap(evlist);
	evlist__close(evlist);
	evlist__purge(evlist);
	evlist__exit(evlist);
	free(evlist);
}

void evlist__add(struct evlist *evlist, struct evsel *entry)
{
	perf_evlist__add(&evlist->core, &entry->core);
	entry->evlist = evlist;
	entry->tracking = !entry->core.idx;

	if (evlist->core.nr_entries == 1)
		evlist__set_id_pos(evlist);
}

void evlist__remove(struct evlist *evlist, struct evsel *evsel)
{
	evsel->evlist = NULL;
	perf_evlist__remove(&evlist->core, &evsel->core);
}

void evlist__splice_list_tail(struct evlist *evlist, struct list_head *list)
{
	while (!list_empty(list)) {
		struct evsel *evsel, *temp, *leader = NULL;

		__evlist__for_each_entry_safe(list, temp, evsel) {
			list_del_init(&evsel->core.node);
			evlist__add(evlist, evsel);
			leader = evsel;
			break;
		}

		__evlist__for_each_entry_safe(list, temp, evsel) {
			if (evsel__has_leader(evsel, leader)) {
				list_del_init(&evsel->core.node);
				evlist__add(evlist, evsel);
			}
		}
	}
}

int __evlist__set_tracepoints_handlers(struct evlist *evlist,
				       const struct evsel_str_handler *assocs, size_t nr_assocs)
{
	size_t i;
	int err;

	for (i = 0; i < nr_assocs; i++) {
		// Adding a handler for an event not in this evlist, just ignore it.
		struct evsel *evsel = evlist__find_tracepoint_by_name(evlist, assocs[i].name);
		if (evsel == NULL)
			continue;

		err = -EEXIST;
		if (evsel->handler != NULL)
			goto out;
		evsel->handler = assocs[i].handler;
	}

	err = 0;
out:
	return err;
}

void evlist__set_leader(struct evlist *evlist)
{
	perf_evlist__set_leader(&evlist->core);
}

int __evlist__add_default(struct evlist *evlist, bool precise)
{
	struct evsel *evsel;

	evsel = evsel__new_cycles(precise, PERF_TYPE_HARDWARE,
				  PERF_COUNT_HW_CPU_CYCLES);
	if (evsel == NULL)
		return -ENOMEM;

	evlist__add(evlist, evsel);
	return 0;
}

static struct evsel *evlist__dummy_event(struct evlist *evlist)
{
	struct perf_event_attr attr = {
		.type	= PERF_TYPE_SOFTWARE,
		.config = PERF_COUNT_SW_DUMMY,
		.size	= sizeof(attr), /* to capture ABI version */
	};

	return evsel__new_idx(&attr, evlist->core.nr_entries);
}

int evlist__add_dummy(struct evlist *evlist)
{
	struct evsel *evsel = evlist__dummy_event(evlist);

	if (evsel == NULL)
		return -ENOMEM;

	evlist__add(evlist, evsel);
	return 0;
}

static void evlist__add_on_all_cpus(struct evlist *evlist, struct evsel *evsel)
{
	evsel->core.system_wide = true;

	/*
	 * All CPUs.
	 *
	 * Note perf_event_open() does not accept CPUs that are not online, so
	 * in fact this CPU list will include only all online CPUs.
	 */
	perf_cpu_map__put(evsel->core.own_cpus);
	evsel->core.own_cpus = perf_cpu_map__new(NULL);
	perf_cpu_map__put(evsel->core.cpus);
	evsel->core.cpus = perf_cpu_map__get(evsel->core.own_cpus);

	/* No threads */
	perf_thread_map__put(evsel->core.threads);
	evsel->core.threads = perf_thread_map__new_dummy();

	evlist__add(evlist, evsel);
}

struct evsel *evlist__add_aux_dummy(struct evlist *evlist, bool system_wide)
{
	struct evsel *evsel = evlist__dummy_event(evlist);

	if (!evsel)
		return NULL;

	evsel->core.attr.exclude_kernel = 1;
	evsel->core.attr.exclude_guest = 1;
	evsel->core.attr.exclude_hv = 1;
	evsel->core.attr.freq = 0;
	evsel->core.attr.sample_period = 1;
	evsel->no_aux_samples = true;
	evsel->name = strdup("dummy:u");

	if (system_wide)
		evlist__add_on_all_cpus(evlist, evsel);
	else
		evlist__add(evlist, evsel);

	return evsel;
}

static int evlist__add_attrs(struct evlist *evlist, struct perf_event_attr *attrs, size_t nr_attrs)
{
	struct evsel *evsel, *n;
	LIST_HEAD(head);
	size_t i;

	for (i = 0; i < nr_attrs; i++) {
		evsel = evsel__new_idx(attrs + i, evlist->core.nr_entries + i);
		if (evsel == NULL)
			goto out_delete_partial_list;
		list_add_tail(&evsel->core.node, &head);
	}

	evlist__splice_list_tail(evlist, &head);

	return 0;

out_delete_partial_list:
	__evlist__for_each_entry_safe(&head, n, evsel)
		evsel__delete(evsel);
	return -1;
}

int __evlist__add_default_attrs(struct evlist *evlist, struct perf_event_attr *attrs, size_t nr_attrs)
{
	size_t i;

	for (i = 0; i < nr_attrs; i++)
		event_attr_init(attrs + i);

	return evlist__add_attrs(evlist, attrs, nr_attrs);
}

__weak int arch_evlist__add_default_attrs(struct evlist *evlist __maybe_unused)
{
	return 0;
}

struct evsel *evlist__find_tracepoint_by_id(struct evlist *evlist, int id)
{
	struct evsel *evsel;

	evlist__for_each_entry(evlist, evsel) {
		if (evsel->core.attr.type   == PERF_TYPE_TRACEPOINT &&
		    (int)evsel->core.attr.config == id)
			return evsel;
	}

	return NULL;
}

struct evsel *evlist__find_tracepoint_by_name(struct evlist *evlist, const char *name)
{
	struct evsel *evsel;

	evlist__for_each_entry(evlist, evsel) {
		if ((evsel->core.attr.type == PERF_TYPE_TRACEPOINT) &&
		    (strcmp(evsel->name, name) == 0))
			return evsel;
	}

	return NULL;
}

int evlist__add_newtp(struct evlist *evlist, const char *sys, const char *name, void *handler)
{
	struct evsel *evsel = evsel__newtp(sys, name);

	if (IS_ERR(evsel))
		return -1;

	evsel->handler = handler;
	evlist__add(evlist, evsel);
	return 0;
}

struct evlist_cpu_iterator evlist__cpu_begin(struct evlist *evlist, struct affinity *affinity)
{
	struct evlist_cpu_iterator itr = {
		.container = evlist,
		.evsel = NULL,
		.cpu_map_idx = 0,
		.evlist_cpu_map_idx = 0,
		.evlist_cpu_map_nr = perf_cpu_map__nr(evlist->core.all_cpus),
		.cpu = (struct perf_cpu){ .cpu = -1},
		.affinity = affinity,
	};

	if (evlist__empty(evlist)) {
		/* Ensure the empty list doesn't iterate. */
		itr.evlist_cpu_map_idx = itr.evlist_cpu_map_nr;
	} else {
		itr.evsel = evlist__first(evlist);
		if (itr.affinity) {
			itr.cpu = perf_cpu_map__cpu(evlist->core.all_cpus, 0);
			affinity__set(itr.affinity, itr.cpu.cpu);
			itr.cpu_map_idx = perf_cpu_map__idx(itr.evsel->core.cpus, itr.cpu);
			/*
			 * If this CPU isn't in the evsel's cpu map then advance
			 * through the list.
			 */
			if (itr.cpu_map_idx == -1)
				evlist_cpu_iterator__next(&itr);
		}
	}
	return itr;
}

void evlist_cpu_iterator__next(struct evlist_cpu_iterator *evlist_cpu_itr)
{
	while (evlist_cpu_itr->evsel != evlist__last(evlist_cpu_itr->container)) {
		evlist_cpu_itr->evsel = evsel__next(evlist_cpu_itr->evsel);
		evlist_cpu_itr->cpu_map_idx =
			perf_cpu_map__idx(evlist_cpu_itr->evsel->core.cpus,
					  evlist_cpu_itr->cpu);
		if (evlist_cpu_itr->cpu_map_idx != -1)
			return;
	}
	evlist_cpu_itr->evlist_cpu_map_idx++;
	if (evlist_cpu_itr->evlist_cpu_map_idx < evlist_cpu_itr->evlist_cpu_map_nr) {
		evlist_cpu_itr->evsel = evlist__first(evlist_cpu_itr->container);
		evlist_cpu_itr->cpu =
			perf_cpu_map__cpu(evlist_cpu_itr->container->core.all_cpus,
					  evlist_cpu_itr->evlist_cpu_map_idx);
		if (evlist_cpu_itr->affinity)
			affinity__set(evlist_cpu_itr->affinity, evlist_cpu_itr->cpu.cpu);
		evlist_cpu_itr->cpu_map_idx =
			perf_cpu_map__idx(evlist_cpu_itr->evsel->core.cpus,
					  evlist_cpu_itr->cpu);
		/*
		 * If this CPU isn't in the evsel's cpu map then advance through
		 * the list.
		 */
		if (evlist_cpu_itr->cpu_map_idx == -1)
			evlist_cpu_iterator__next(evlist_cpu_itr);
	}
}

bool evlist_cpu_iterator__end(const struct evlist_cpu_iterator *evlist_cpu_itr)
{
	return evlist_cpu_itr->evlist_cpu_map_idx >= evlist_cpu_itr->evlist_cpu_map_nr;
}

static int evsel__strcmp(struct evsel *pos, char *evsel_name)
{
	if (!evsel_name)
		return 0;
	if (evsel__is_dummy_event(pos))
		return 1;
	return strcmp(pos->name, evsel_name);
}

static int evlist__is_enabled(struct evlist *evlist)
{
	struct evsel *pos;

	evlist__for_each_entry(evlist, pos) {
		if (!evsel__is_group_leader(pos) || !pos->core.fd)
			continue;
		/* If at least one event is enabled, evlist is enabled. */
		if (!pos->disabled)
			return true;
	}
	return false;
}

static void __evlist__disable(struct evlist *evlist, char *evsel_name)
{
	struct evsel *pos;
	struct evlist_cpu_iterator evlist_cpu_itr;
	struct affinity saved_affinity, *affinity = NULL;
	bool has_imm = false;

	// See explanation in evlist__close()
	if (!cpu_map__is_dummy(evlist->core.user_requested_cpus)) {
		if (affinity__setup(&saved_affinity) < 0)
			return;
		affinity = &saved_affinity;
	}

	/* Disable 'immediate' events last */
	for (int imm = 0; imm <= 1; imm++) {
		evlist__for_each_cpu(evlist_cpu_itr, evlist, affinity) {
			pos = evlist_cpu_itr.evsel;
			if (evsel__strcmp(pos, evsel_name))
				continue;
			if (pos->disabled || !evsel__is_group_leader(pos) || !pos->core.fd)
				continue;
			if (pos->immediate)
				has_imm = true;
			if (pos->immediate != imm)
				continue;
			evsel__disable_cpu(pos, evlist_cpu_itr.cpu_map_idx);
		}
		if (!has_imm)
			break;
	}

	affinity__cleanup(affinity);
	evlist__for_each_entry(evlist, pos) {
		if (evsel__strcmp(pos, evsel_name))
			continue;
		if (!evsel__is_group_leader(pos) || !pos->core.fd)
			continue;
		pos->disabled = true;
	}

	/*
	 * If we disabled only single event, we need to check
	 * the enabled state of the evlist manually.
	 */
	if (evsel_name)
		evlist->enabled = evlist__is_enabled(evlist);
	else
		evlist->enabled = false;
}

void evlist__disable(struct evlist *evlist)
{
	__evlist__disable(evlist, NULL);
}

void evlist__disable_evsel(struct evlist *evlist, char *evsel_name)
{
	__evlist__disable(evlist, evsel_name);
}

static void __evlist__enable(struct evlist *evlist, char *evsel_name)
{
	struct evsel *pos;
	struct evlist_cpu_iterator evlist_cpu_itr;
	struct affinity saved_affinity, *affinity = NULL;

	// See explanation in evlist__close()
	if (!cpu_map__is_dummy(evlist->core.user_requested_cpus)) {
		if (affinity__setup(&saved_affinity) < 0)
			return;
		affinity = &saved_affinity;
	}

	evlist__for_each_cpu(evlist_cpu_itr, evlist, affinity) {
		pos = evlist_cpu_itr.evsel;
		if (evsel__strcmp(pos, evsel_name))
			continue;
		if (!evsel__is_group_leader(pos) || !pos->core.fd)
			continue;
		evsel__enable_cpu(pos, evlist_cpu_itr.cpu_map_idx);
	}
	affinity__cleanup(affinity);
	evlist__for_each_entry(evlist, pos) {
		if (evsel__strcmp(pos, evsel_name))
			continue;
		if (!evsel__is_group_leader(pos) || !pos->core.fd)
			continue;
		pos->disabled = false;
	}

	/*
	 * Even single event sets the 'enabled' for evlist,
	 * so the toggle can work properly and toggle to
	 * 'disabled' state.
	 */
	evlist->enabled = true;
}

void evlist__enable(struct evlist *evlist)
{
	__evlist__enable(evlist, NULL);
}

void evlist__enable_evsel(struct evlist *evlist, char *evsel_name)
{
	__evlist__enable(evlist, evsel_name);
}

void evlist__toggle_enable(struct evlist *evlist)
{
	(evlist->enabled ? evlist__disable : evlist__enable)(evlist);
}

<<<<<<< HEAD
static int evlist__enable_event_cpu(struct evlist *evlist, struct evsel *evsel, int cpu)
{
	int thread;
	int nr_threads = evlist__nr_threads(evlist, evsel);

	if (!evsel->core.fd)
		return -EINVAL;

	for (thread = 0; thread < nr_threads; thread++) {
		int err = ioctl(FD(evsel, cpu, thread), PERF_EVENT_IOC_ENABLE, 0);
		if (err)
			return err;
	}
	return 0;
}

static int evlist__enable_event_thread(struct evlist *evlist, struct evsel *evsel, int thread)
{
	int cpu;
	int nr_cpus = perf_cpu_map__nr(evlist->core.user_requested_cpus);

	if (!evsel->core.fd)
		return -EINVAL;

	for (cpu = 0; cpu < nr_cpus; cpu++) {
		int err = ioctl(FD(evsel, cpu, thread), PERF_EVENT_IOC_ENABLE, 0);
		if (err)
			return err;
	}
	return 0;
}

int evlist__enable_event_idx(struct evlist *evlist, struct evsel *evsel, int idx)
{
	bool per_cpu_mmaps = !perf_cpu_map__empty(evlist->core.user_requested_cpus);

	if (per_cpu_mmaps)
		return evlist__enable_event_cpu(evlist, evsel, idx);

	return evlist__enable_event_thread(evlist, evsel, idx);
}

=======
>>>>>>> 88084a3d
int evlist__add_pollfd(struct evlist *evlist, int fd)
{
	return perf_evlist__add_pollfd(&evlist->core, fd, NULL, POLLIN, fdarray_flag__default);
}

int evlist__filter_pollfd(struct evlist *evlist, short revents_and_mask)
{
	return perf_evlist__filter_pollfd(&evlist->core, revents_and_mask);
}

#ifdef HAVE_EVENTFD_SUPPORT
int evlist__add_wakeup_eventfd(struct evlist *evlist, int fd)
{
	return perf_evlist__add_pollfd(&evlist->core, fd, NULL, POLLIN,
				       fdarray_flag__nonfilterable);
}
#endif

int evlist__poll(struct evlist *evlist, int timeout)
{
	return perf_evlist__poll(&evlist->core, timeout);
}

struct perf_sample_id *evlist__id2sid(struct evlist *evlist, u64 id)
{
	struct hlist_head *head;
	struct perf_sample_id *sid;
	int hash;

	hash = hash_64(id, PERF_EVLIST__HLIST_BITS);
	head = &evlist->core.heads[hash];

	hlist_for_each_entry(sid, head, node)
		if (sid->id == id)
			return sid;

	return NULL;
}

struct evsel *evlist__id2evsel(struct evlist *evlist, u64 id)
{
	struct perf_sample_id *sid;

	if (evlist->core.nr_entries == 1 || !id)
		return evlist__first(evlist);

	sid = evlist__id2sid(evlist, id);
	if (sid)
		return container_of(sid->evsel, struct evsel, core);

	if (!evlist__sample_id_all(evlist))
		return evlist__first(evlist);

	return NULL;
}

struct evsel *evlist__id2evsel_strict(struct evlist *evlist, u64 id)
{
	struct perf_sample_id *sid;

	if (!id)
		return NULL;

	sid = evlist__id2sid(evlist, id);
	if (sid)
		return container_of(sid->evsel, struct evsel, core);

	return NULL;
}

static int evlist__event2id(struct evlist *evlist, union perf_event *event, u64 *id)
{
	const __u64 *array = event->sample.array;
	ssize_t n;

	n = (event->header.size - sizeof(event->header)) >> 3;

	if (event->header.type == PERF_RECORD_SAMPLE) {
		if (evlist->id_pos >= n)
			return -1;
		*id = array[evlist->id_pos];
	} else {
		if (evlist->is_pos > n)
			return -1;
		n -= evlist->is_pos;
		*id = array[n];
	}
	return 0;
}

struct evsel *evlist__event2evsel(struct evlist *evlist, union perf_event *event)
{
	struct evsel *first = evlist__first(evlist);
	struct hlist_head *head;
	struct perf_sample_id *sid;
	int hash;
	u64 id;

	if (evlist->core.nr_entries == 1)
		return first;

	if (!first->core.attr.sample_id_all &&
	    event->header.type != PERF_RECORD_SAMPLE)
		return first;

	if (evlist__event2id(evlist, event, &id))
		return NULL;

	/* Synthesized events have an id of zero */
	if (!id)
		return first;

	hash = hash_64(id, PERF_EVLIST__HLIST_BITS);
	head = &evlist->core.heads[hash];

	hlist_for_each_entry(sid, head, node) {
		if (sid->id == id)
			return container_of(sid->evsel, struct evsel, core);
	}
	return NULL;
}

static int evlist__set_paused(struct evlist *evlist, bool value)
{
	int i;

	if (!evlist->overwrite_mmap)
		return 0;

	for (i = 0; i < evlist->core.nr_mmaps; i++) {
		int fd = evlist->overwrite_mmap[i].core.fd;
		int err;

		if (fd < 0)
			continue;
		err = ioctl(fd, PERF_EVENT_IOC_PAUSE_OUTPUT, value ? 1 : 0);
		if (err)
			return err;
	}
	return 0;
}

static int evlist__pause(struct evlist *evlist)
{
	return evlist__set_paused(evlist, true);
}

static int evlist__resume(struct evlist *evlist)
{
	return evlist__set_paused(evlist, false);
}

static void evlist__munmap_nofree(struct evlist *evlist)
{
	int i;

	if (evlist->mmap)
		for (i = 0; i < evlist->core.nr_mmaps; i++)
			perf_mmap__munmap(&evlist->mmap[i].core);

	if (evlist->overwrite_mmap)
		for (i = 0; i < evlist->core.nr_mmaps; i++)
			perf_mmap__munmap(&evlist->overwrite_mmap[i].core);
}

void evlist__munmap(struct evlist *evlist)
{
	evlist__munmap_nofree(evlist);
	zfree(&evlist->mmap);
	zfree(&evlist->overwrite_mmap);
}

static void perf_mmap__unmap_cb(struct perf_mmap *map)
{
	struct mmap *m = container_of(map, struct mmap, core);

	mmap__munmap(m);
}

static struct mmap *evlist__alloc_mmap(struct evlist *evlist,
				       bool overwrite)
{
	int i;
	struct mmap *map;

	map = zalloc(evlist->core.nr_mmaps * sizeof(struct mmap));
	if (!map)
		return NULL;

	for (i = 0; i < evlist->core.nr_mmaps; i++) {
		struct perf_mmap *prev = i ? &map[i - 1].core : NULL;

		/*
		 * When the perf_mmap() call is made we grab one refcount, plus
		 * one extra to let perf_mmap__consume() get the last
		 * events after all real references (perf_mmap__get()) are
		 * dropped.
		 *
		 * Each PERF_EVENT_IOC_SET_OUTPUT points to this mmap and
		 * thus does perf_mmap__get() on it.
		 */
		perf_mmap__init(&map[i].core, prev, overwrite, perf_mmap__unmap_cb);
	}

	return map;
}

static void
perf_evlist__mmap_cb_idx(struct perf_evlist *_evlist,
			 struct perf_evsel *_evsel,
			 struct perf_mmap_param *_mp,
			 int idx)
{
	struct evlist *evlist = container_of(_evlist, struct evlist, core);
	struct mmap_params *mp = container_of(_mp, struct mmap_params, core);
	struct evsel *evsel = container_of(_evsel, struct evsel, core);

	auxtrace_mmap_params__set_idx(&mp->auxtrace_mp, evlist, evsel, idx);
}

static struct perf_mmap*
perf_evlist__mmap_cb_get(struct perf_evlist *_evlist, bool overwrite, int idx)
{
	struct evlist *evlist = container_of(_evlist, struct evlist, core);
	struct mmap *maps;

	maps = overwrite ? evlist->overwrite_mmap : evlist->mmap;

	if (!maps) {
		maps = evlist__alloc_mmap(evlist, overwrite);
		if (!maps)
			return NULL;

		if (overwrite) {
			evlist->overwrite_mmap = maps;
			if (evlist->bkw_mmap_state == BKW_MMAP_NOTREADY)
				evlist__toggle_bkw_mmap(evlist, BKW_MMAP_RUNNING);
		} else {
			evlist->mmap = maps;
		}
	}

	return &maps[idx].core;
}

static int
perf_evlist__mmap_cb_mmap(struct perf_mmap *_map, struct perf_mmap_param *_mp,
			  int output, struct perf_cpu cpu)
{
	struct mmap *map = container_of(_map, struct mmap, core);
	struct mmap_params *mp = container_of(_mp, struct mmap_params, core);

	return mmap__mmap(map, mp, output, cpu);
}

unsigned long perf_event_mlock_kb_in_pages(void)
{
	unsigned long pages;
	int max;

	if (sysctl__read_int("kernel/perf_event_mlock_kb", &max) < 0) {
		/*
		 * Pick a once upon a time good value, i.e. things look
		 * strange since we can't read a sysctl value, but lets not
		 * die yet...
		 */
		max = 512;
	} else {
		max -= (page_size / 1024);
	}

	pages = (max * 1024) / page_size;
	if (!is_power_of_2(pages))
		pages = rounddown_pow_of_two(pages);

	return pages;
}

size_t evlist__mmap_size(unsigned long pages)
{
	if (pages == UINT_MAX)
		pages = perf_event_mlock_kb_in_pages();
	else if (!is_power_of_2(pages))
		return 0;

	return (pages + 1) * page_size;
}

static long parse_pages_arg(const char *str, unsigned long min,
			    unsigned long max)
{
	unsigned long pages, val;
	static struct parse_tag tags[] = {
		{ .tag  = 'B', .mult = 1       },
		{ .tag  = 'K', .mult = 1 << 10 },
		{ .tag  = 'M', .mult = 1 << 20 },
		{ .tag  = 'G', .mult = 1 << 30 },
		{ .tag  = 0 },
	};

	if (str == NULL)
		return -EINVAL;

	val = parse_tag_value(str, tags);
	if (val != (unsigned long) -1) {
		/* we got file size value */
		pages = PERF_ALIGN(val, page_size) / page_size;
	} else {
		/* we got pages count value */
		char *eptr;
		pages = strtoul(str, &eptr, 10);
		if (*eptr != '\0')
			return -EINVAL;
	}

	if (pages == 0 && min == 0) {
		/* leave number of pages at 0 */
	} else if (!is_power_of_2(pages)) {
		char buf[100];

		/* round pages up to next power of 2 */
		pages = roundup_pow_of_two(pages);
		if (!pages)
			return -EINVAL;

		unit_number__scnprintf(buf, sizeof(buf), pages * page_size);
		pr_info("rounding mmap pages size to %s (%lu pages)\n",
			buf, pages);
	}

	if (pages > max)
		return -EINVAL;

	return pages;
}

int __evlist__parse_mmap_pages(unsigned int *mmap_pages, const char *str)
{
	unsigned long max = UINT_MAX;
	long pages;

	if (max > SIZE_MAX / page_size)
		max = SIZE_MAX / page_size;

	pages = parse_pages_arg(str, 1, max);
	if (pages < 0) {
		pr_err("Invalid argument for --mmap_pages/-m\n");
		return -1;
	}

	*mmap_pages = pages;
	return 0;
}

int evlist__parse_mmap_pages(const struct option *opt, const char *str, int unset __maybe_unused)
{
	return __evlist__parse_mmap_pages(opt->value, str);
}

/**
 * evlist__mmap_ex - Create mmaps to receive events.
 * @evlist: list of events
 * @pages: map length in pages
 * @overwrite: overwrite older events?
 * @auxtrace_pages - auxtrace map length in pages
 * @auxtrace_overwrite - overwrite older auxtrace data?
 *
 * If @overwrite is %false the user needs to signal event consumption using
 * perf_mmap__write_tail().  Using evlist__mmap_read() does this
 * automatically.
 *
 * Similarly, if @auxtrace_overwrite is %false the user needs to signal data
 * consumption using auxtrace_mmap__write_tail().
 *
 * Return: %0 on success, negative error code otherwise.
 */
int evlist__mmap_ex(struct evlist *evlist, unsigned int pages,
			 unsigned int auxtrace_pages,
			 bool auxtrace_overwrite, int nr_cblocks, int affinity, int flush,
			 int comp_level)
{
	/*
	 * Delay setting mp.prot: set it before calling perf_mmap__mmap.
	 * Its value is decided by evsel's write_backward.
	 * So &mp should not be passed through const pointer.
	 */
	struct mmap_params mp = {
		.nr_cblocks	= nr_cblocks,
		.affinity	= affinity,
		.flush		= flush,
		.comp_level	= comp_level
	};
	struct perf_evlist_mmap_ops ops = {
		.idx  = perf_evlist__mmap_cb_idx,
		.get  = perf_evlist__mmap_cb_get,
		.mmap = perf_evlist__mmap_cb_mmap,
	};

	evlist->core.mmap_len = evlist__mmap_size(pages);
	pr_debug("mmap size %zuB\n", evlist->core.mmap_len);

	auxtrace_mmap_params__init(&mp.auxtrace_mp, evlist->core.mmap_len,
				   auxtrace_pages, auxtrace_overwrite);

	return perf_evlist__mmap_ops(&evlist->core, &ops, &mp.core);
}

int evlist__mmap(struct evlist *evlist, unsigned int pages)
{
	return evlist__mmap_ex(evlist, pages, 0, false, 0, PERF_AFFINITY_SYS, 1, 0);
}

int evlist__create_maps(struct evlist *evlist, struct target *target)
{
	bool all_threads = (target->per_thread && target->system_wide);
	struct perf_cpu_map *cpus;
	struct perf_thread_map *threads;

	/*
	 * If specify '-a' and '--per-thread' to perf record, perf record
	 * will override '--per-thread'. target->per_thread = false and
	 * target->system_wide = true.
	 *
	 * If specify '--per-thread' only to perf record,
	 * target->per_thread = true and target->system_wide = false.
	 *
	 * So target->per_thread && target->system_wide is false.
	 * For perf record, thread_map__new_str doesn't call
	 * thread_map__new_all_cpus. That will keep perf record's
	 * current behavior.
	 *
	 * For perf stat, it allows the case that target->per_thread and
	 * target->system_wide are all true. It means to collect system-wide
	 * per-thread data. thread_map__new_str will call
	 * thread_map__new_all_cpus to enumerate all threads.
	 */
	threads = thread_map__new_str(target->pid, target->tid, target->uid,
				      all_threads);

	if (!threads)
		return -1;

	if (target__uses_dummy_map(target))
		cpus = perf_cpu_map__dummy_new();
	else
		cpus = perf_cpu_map__new(target->cpu_list);

	if (!cpus)
		goto out_delete_threads;

	evlist->core.has_user_cpus = !!target->cpu_list && !target->hybrid;

	perf_evlist__set_maps(&evlist->core, cpus, threads);

	/* as evlist now has references, put count here */
	perf_cpu_map__put(cpus);
	perf_thread_map__put(threads);

	return 0;

out_delete_threads:
	perf_thread_map__put(threads);
	return -1;
}

int evlist__apply_filters(struct evlist *evlist, struct evsel **err_evsel)
{
	struct evsel *evsel;
	int err = 0;

	evlist__for_each_entry(evlist, evsel) {
		if (evsel->filter == NULL)
			continue;

		/*
		 * filters only work for tracepoint event, which doesn't have cpu limit.
		 * So evlist and evsel should always be same.
		 */
		err = perf_evsel__apply_filter(&evsel->core, evsel->filter);
		if (err) {
			*err_evsel = evsel;
			break;
		}
	}

	return err;
}

int evlist__set_tp_filter(struct evlist *evlist, const char *filter)
{
	struct evsel *evsel;
	int err = 0;

	if (filter == NULL)
		return -1;

	evlist__for_each_entry(evlist, evsel) {
		if (evsel->core.attr.type != PERF_TYPE_TRACEPOINT)
			continue;

		err = evsel__set_filter(evsel, filter);
		if (err)
			break;
	}

	return err;
}

int evlist__append_tp_filter(struct evlist *evlist, const char *filter)
{
	struct evsel *evsel;
	int err = 0;

	if (filter == NULL)
		return -1;

	evlist__for_each_entry(evlist, evsel) {
		if (evsel->core.attr.type != PERF_TYPE_TRACEPOINT)
			continue;

		err = evsel__append_tp_filter(evsel, filter);
		if (err)
			break;
	}

	return err;
}

char *asprintf__tp_filter_pids(size_t npids, pid_t *pids)
{
	char *filter;
	size_t i;

	for (i = 0; i < npids; ++i) {
		if (i == 0) {
			if (asprintf(&filter, "common_pid != %d", pids[i]) < 0)
				return NULL;
		} else {
			char *tmp;

			if (asprintf(&tmp, "%s && common_pid != %d", filter, pids[i]) < 0)
				goto out_free;

			free(filter);
			filter = tmp;
		}
	}

	return filter;
out_free:
	free(filter);
	return NULL;
}

int evlist__set_tp_filter_pids(struct evlist *evlist, size_t npids, pid_t *pids)
{
	char *filter = asprintf__tp_filter_pids(npids, pids);
	int ret = evlist__set_tp_filter(evlist, filter);

	free(filter);
	return ret;
}

int evlist__set_tp_filter_pid(struct evlist *evlist, pid_t pid)
{
	return evlist__set_tp_filter_pids(evlist, 1, &pid);
}

int evlist__append_tp_filter_pids(struct evlist *evlist, size_t npids, pid_t *pids)
{
	char *filter = asprintf__tp_filter_pids(npids, pids);
	int ret = evlist__append_tp_filter(evlist, filter);

	free(filter);
	return ret;
}

int evlist__append_tp_filter_pid(struct evlist *evlist, pid_t pid)
{
	return evlist__append_tp_filter_pids(evlist, 1, &pid);
}

bool evlist__valid_sample_type(struct evlist *evlist)
{
	struct evsel *pos;

	if (evlist->core.nr_entries == 1)
		return true;

	if (evlist->id_pos < 0 || evlist->is_pos < 0)
		return false;

	evlist__for_each_entry(evlist, pos) {
		if (pos->id_pos != evlist->id_pos ||
		    pos->is_pos != evlist->is_pos)
			return false;
	}

	return true;
}

u64 __evlist__combined_sample_type(struct evlist *evlist)
{
	struct evsel *evsel;

	if (evlist->combined_sample_type)
		return evlist->combined_sample_type;

	evlist__for_each_entry(evlist, evsel)
		evlist->combined_sample_type |= evsel->core.attr.sample_type;

	return evlist->combined_sample_type;
}

u64 evlist__combined_sample_type(struct evlist *evlist)
{
	evlist->combined_sample_type = 0;
	return __evlist__combined_sample_type(evlist);
}

u64 evlist__combined_branch_type(struct evlist *evlist)
{
	struct evsel *evsel;
	u64 branch_type = 0;

	evlist__for_each_entry(evlist, evsel)
		branch_type |= evsel->core.attr.branch_sample_type;
	return branch_type;
}

bool evlist__valid_read_format(struct evlist *evlist)
{
	struct evsel *first = evlist__first(evlist), *pos = first;
	u64 read_format = first->core.attr.read_format;
	u64 sample_type = first->core.attr.sample_type;

	evlist__for_each_entry(evlist, pos) {
		if (read_format != pos->core.attr.read_format) {
			pr_debug("Read format differs %#" PRIx64 " vs %#" PRIx64 "\n",
				 read_format, (u64)pos->core.attr.read_format);
		}
	}

	/* PERF_SAMPLE_READ implies PERF_FORMAT_ID. */
	if ((sample_type & PERF_SAMPLE_READ) &&
	    !(read_format & PERF_FORMAT_ID)) {
		return false;
	}

	return true;
}

u16 evlist__id_hdr_size(struct evlist *evlist)
{
	struct evsel *first = evlist__first(evlist);
	struct perf_sample *data;
	u64 sample_type;
	u16 size = 0;

	if (!first->core.attr.sample_id_all)
		goto out;

	sample_type = first->core.attr.sample_type;

	if (sample_type & PERF_SAMPLE_TID)
		size += sizeof(data->tid) * 2;

       if (sample_type & PERF_SAMPLE_TIME)
		size += sizeof(data->time);

	if (sample_type & PERF_SAMPLE_ID)
		size += sizeof(data->id);

	if (sample_type & PERF_SAMPLE_STREAM_ID)
		size += sizeof(data->stream_id);

	if (sample_type & PERF_SAMPLE_CPU)
		size += sizeof(data->cpu) * 2;

	if (sample_type & PERF_SAMPLE_IDENTIFIER)
		size += sizeof(data->id);
out:
	return size;
}

bool evlist__valid_sample_id_all(struct evlist *evlist)
{
	struct evsel *first = evlist__first(evlist), *pos = first;

	evlist__for_each_entry_continue(evlist, pos) {
		if (first->core.attr.sample_id_all != pos->core.attr.sample_id_all)
			return false;
	}

	return true;
}

bool evlist__sample_id_all(struct evlist *evlist)
{
	struct evsel *first = evlist__first(evlist);
	return first->core.attr.sample_id_all;
}

void evlist__set_selected(struct evlist *evlist, struct evsel *evsel)
{
	evlist->selected = evsel;
}

void evlist__close(struct evlist *evlist)
{
	struct evsel *evsel;
	struct evlist_cpu_iterator evlist_cpu_itr;
	struct affinity affinity;

	/*
	 * With perf record core.user_requested_cpus is usually NULL.
	 * Use the old method to handle this for now.
	 */
	if (!evlist->core.user_requested_cpus ||
	    cpu_map__is_dummy(evlist->core.user_requested_cpus)) {
		evlist__for_each_entry_reverse(evlist, evsel)
			evsel__close(evsel);
		return;
	}

	if (affinity__setup(&affinity) < 0)
		return;

	evlist__for_each_cpu(evlist_cpu_itr, evlist, &affinity) {
		perf_evsel__close_cpu(&evlist_cpu_itr.evsel->core,
				      evlist_cpu_itr.cpu_map_idx);
	}

	affinity__cleanup(&affinity);
	evlist__for_each_entry_reverse(evlist, evsel) {
		perf_evsel__free_fd(&evsel->core);
		perf_evsel__free_id(&evsel->core);
	}
	perf_evlist__reset_id_hash(&evlist->core);
}

static int evlist__create_syswide_maps(struct evlist *evlist)
{
	struct perf_cpu_map *cpus;
	struct perf_thread_map *threads;

	/*
	 * Try reading /sys/devices/system/cpu/online to get
	 * an all cpus map.
	 *
	 * FIXME: -ENOMEM is the best we can do here, the cpu_map
	 * code needs an overhaul to properly forward the
	 * error, and we may not want to do that fallback to a
	 * default cpu identity map :-\
	 */
	cpus = perf_cpu_map__new(NULL);
	if (!cpus)
		goto out;

	threads = perf_thread_map__new_dummy();
	if (!threads)
		goto out_put;

	perf_evlist__set_maps(&evlist->core, cpus, threads);

	perf_thread_map__put(threads);
out_put:
	perf_cpu_map__put(cpus);
out:
	return -ENOMEM;
}

int evlist__open(struct evlist *evlist)
{
	struct evsel *evsel;
	int err;

	/*
	 * Default: one fd per CPU, all threads, aka systemwide
	 * as sys_perf_event_open(cpu = -1, thread = -1) is EINVAL
	 */
	if (evlist->core.threads == NULL && evlist->core.user_requested_cpus == NULL) {
		err = evlist__create_syswide_maps(evlist);
		if (err < 0)
			goto out_err;
	}

	evlist__update_id_pos(evlist);

	evlist__for_each_entry(evlist, evsel) {
		err = evsel__open(evsel, evsel->core.cpus, evsel->core.threads);
		if (err < 0)
			goto out_err;
	}

	return 0;
out_err:
	evlist__close(evlist);
	errno = -err;
	return err;
}

int evlist__prepare_workload(struct evlist *evlist, struct target *target, const char *argv[],
			     bool pipe_output, void (*exec_error)(int signo, siginfo_t *info, void *ucontext))
{
	int child_ready_pipe[2], go_pipe[2];
	char bf;

	if (pipe(child_ready_pipe) < 0) {
		perror("failed to create 'ready' pipe");
		return -1;
	}

	if (pipe(go_pipe) < 0) {
		perror("failed to create 'go' pipe");
		goto out_close_ready_pipe;
	}

	evlist->workload.pid = fork();
	if (evlist->workload.pid < 0) {
		perror("failed to fork");
		goto out_close_pipes;
	}

	if (!evlist->workload.pid) {
		int ret;

		if (pipe_output)
			dup2(2, 1);

		signal(SIGTERM, SIG_DFL);

		close(child_ready_pipe[0]);
		close(go_pipe[1]);
		fcntl(go_pipe[0], F_SETFD, FD_CLOEXEC);

		/*
		 * Change the name of this process not to confuse --exclude-perf users
		 * that sees 'perf' in the window up to the execvp() and thinks that
		 * perf samples are not being excluded.
		 */
		prctl(PR_SET_NAME, "perf-exec");

		/*
		 * Tell the parent we're ready to go
		 */
		close(child_ready_pipe[1]);

		/*
		 * Wait until the parent tells us to go.
		 */
		ret = read(go_pipe[0], &bf, 1);
		/*
		 * The parent will ask for the execvp() to be performed by
		 * writing exactly one byte, in workload.cork_fd, usually via
		 * evlist__start_workload().
		 *
		 * For cancelling the workload without actually running it,
		 * the parent will just close workload.cork_fd, without writing
		 * anything, i.e. read will return zero and we just exit()
		 * here.
		 */
		if (ret != 1) {
			if (ret == -1)
				perror("unable to read pipe");
			exit(ret);
		}

		execvp(argv[0], (char **)argv);

		if (exec_error) {
			union sigval val;

			val.sival_int = errno;
			if (sigqueue(getppid(), SIGUSR1, val))
				perror(argv[0]);
		} else
			perror(argv[0]);
		exit(-1);
	}

	if (exec_error) {
		struct sigaction act = {
			.sa_flags     = SA_SIGINFO,
			.sa_sigaction = exec_error,
		};
		sigaction(SIGUSR1, &act, NULL);
	}

	if (target__none(target)) {
		if (evlist->core.threads == NULL) {
			fprintf(stderr, "FATAL: evlist->threads need to be set at this point (%s:%d).\n",
				__func__, __LINE__);
			goto out_close_pipes;
		}
		perf_thread_map__set_pid(evlist->core.threads, 0, evlist->workload.pid);
	}

	close(child_ready_pipe[1]);
	close(go_pipe[0]);
	/*
	 * wait for child to settle
	 */
	if (read(child_ready_pipe[0], &bf, 1) == -1) {
		perror("unable to read pipe");
		goto out_close_pipes;
	}

	fcntl(go_pipe[1], F_SETFD, FD_CLOEXEC);
	evlist->workload.cork_fd = go_pipe[1];
	close(child_ready_pipe[0]);
	return 0;

out_close_pipes:
	close(go_pipe[0]);
	close(go_pipe[1]);
out_close_ready_pipe:
	close(child_ready_pipe[0]);
	close(child_ready_pipe[1]);
	return -1;
}

int evlist__start_workload(struct evlist *evlist)
{
	if (evlist->workload.cork_fd > 0) {
		char bf = 0;
		int ret;
		/*
		 * Remove the cork, let it rip!
		 */
		ret = write(evlist->workload.cork_fd, &bf, 1);
		if (ret < 0)
			perror("unable to write to pipe");

		close(evlist->workload.cork_fd);
		return ret;
	}

	return 0;
}

int evlist__parse_sample(struct evlist *evlist, union perf_event *event, struct perf_sample *sample)
{
	struct evsel *evsel = evlist__event2evsel(evlist, event);

	if (!evsel)
		return -EFAULT;
	return evsel__parse_sample(evsel, event, sample);
}

int evlist__parse_sample_timestamp(struct evlist *evlist, union perf_event *event, u64 *timestamp)
{
	struct evsel *evsel = evlist__event2evsel(evlist, event);

	if (!evsel)
		return -EFAULT;
	return evsel__parse_sample_timestamp(evsel, event, timestamp);
}

int evlist__strerror_open(struct evlist *evlist, int err, char *buf, size_t size)
{
	int printed, value;
	char sbuf[STRERR_BUFSIZE], *emsg = str_error_r(err, sbuf, sizeof(sbuf));

	switch (err) {
	case EACCES:
	case EPERM:
		printed = scnprintf(buf, size,
				    "Error:\t%s.\n"
				    "Hint:\tCheck /proc/sys/kernel/perf_event_paranoid setting.", emsg);

		value = perf_event_paranoid();

		printed += scnprintf(buf + printed, size - printed, "\nHint:\t");

		if (value >= 2) {
			printed += scnprintf(buf + printed, size - printed,
					     "For your workloads it needs to be <= 1\nHint:\t");
		}
		printed += scnprintf(buf + printed, size - printed,
				     "For system wide tracing it needs to be set to -1.\n");

		printed += scnprintf(buf + printed, size - printed,
				    "Hint:\tTry: 'sudo sh -c \"echo -1 > /proc/sys/kernel/perf_event_paranoid\"'\n"
				    "Hint:\tThe current value is %d.", value);
		break;
	case EINVAL: {
		struct evsel *first = evlist__first(evlist);
		int max_freq;

		if (sysctl__read_int("kernel/perf_event_max_sample_rate", &max_freq) < 0)
			goto out_default;

		if (first->core.attr.sample_freq < (u64)max_freq)
			goto out_default;

		printed = scnprintf(buf, size,
				    "Error:\t%s.\n"
				    "Hint:\tCheck /proc/sys/kernel/perf_event_max_sample_rate.\n"
				    "Hint:\tThe current value is %d and %" PRIu64 " is being requested.",
				    emsg, max_freq, first->core.attr.sample_freq);
		break;
	}
	default:
out_default:
		scnprintf(buf, size, "%s", emsg);
		break;
	}

	return 0;
}

int evlist__strerror_mmap(struct evlist *evlist, int err, char *buf, size_t size)
{
	char sbuf[STRERR_BUFSIZE], *emsg = str_error_r(err, sbuf, sizeof(sbuf));
	int pages_attempted = evlist->core.mmap_len / 1024, pages_max_per_user, printed = 0;

	switch (err) {
	case EPERM:
		sysctl__read_int("kernel/perf_event_mlock_kb", &pages_max_per_user);
		printed += scnprintf(buf + printed, size - printed,
				     "Error:\t%s.\n"
				     "Hint:\tCheck /proc/sys/kernel/perf_event_mlock_kb (%d kB) setting.\n"
				     "Hint:\tTried using %zd kB.\n",
				     emsg, pages_max_per_user, pages_attempted);

		if (pages_attempted >= pages_max_per_user) {
			printed += scnprintf(buf + printed, size - printed,
					     "Hint:\tTry 'sudo sh -c \"echo %d > /proc/sys/kernel/perf_event_mlock_kb\"', or\n",
					     pages_max_per_user + pages_attempted);
		}

		printed += scnprintf(buf + printed, size - printed,
				     "Hint:\tTry using a smaller -m/--mmap-pages value.");
		break;
	default:
		scnprintf(buf, size, "%s", emsg);
		break;
	}

	return 0;
}

void evlist__to_front(struct evlist *evlist, struct evsel *move_evsel)
{
	struct evsel *evsel, *n;
	LIST_HEAD(move);

	if (move_evsel == evlist__first(evlist))
		return;

	evlist__for_each_entry_safe(evlist, n, evsel) {
		if (evsel__leader(evsel) == evsel__leader(move_evsel))
			list_move_tail(&evsel->core.node, &move);
	}

	list_splice(&move, &evlist->core.entries);
}

struct evsel *evlist__get_tracking_event(struct evlist *evlist)
{
	struct evsel *evsel;

	evlist__for_each_entry(evlist, evsel) {
		if (evsel->tracking)
			return evsel;
	}

	return evlist__first(evlist);
}

void evlist__set_tracking_event(struct evlist *evlist, struct evsel *tracking_evsel)
{
	struct evsel *evsel;

	if (tracking_evsel->tracking)
		return;

	evlist__for_each_entry(evlist, evsel) {
		if (evsel != tracking_evsel)
			evsel->tracking = false;
	}

	tracking_evsel->tracking = true;
}

struct evsel *evlist__find_evsel_by_str(struct evlist *evlist, const char *str)
{
	struct evsel *evsel;

	evlist__for_each_entry(evlist, evsel) {
		if (!evsel->name)
			continue;
		if (strcmp(str, evsel->name) == 0)
			return evsel;
	}

	return NULL;
}

void evlist__toggle_bkw_mmap(struct evlist *evlist, enum bkw_mmap_state state)
{
	enum bkw_mmap_state old_state = evlist->bkw_mmap_state;
	enum action {
		NONE,
		PAUSE,
		RESUME,
	} action = NONE;

	if (!evlist->overwrite_mmap)
		return;

	switch (old_state) {
	case BKW_MMAP_NOTREADY: {
		if (state != BKW_MMAP_RUNNING)
			goto state_err;
		break;
	}
	case BKW_MMAP_RUNNING: {
		if (state != BKW_MMAP_DATA_PENDING)
			goto state_err;
		action = PAUSE;
		break;
	}
	case BKW_MMAP_DATA_PENDING: {
		if (state != BKW_MMAP_EMPTY)
			goto state_err;
		break;
	}
	case BKW_MMAP_EMPTY: {
		if (state != BKW_MMAP_RUNNING)
			goto state_err;
		action = RESUME;
		break;
	}
	default:
		WARN_ONCE(1, "Shouldn't get there\n");
	}

	evlist->bkw_mmap_state = state;

	switch (action) {
	case PAUSE:
		evlist__pause(evlist);
		break;
	case RESUME:
		evlist__resume(evlist);
		break;
	case NONE:
	default:
		break;
	}

state_err:
	return;
}

bool evlist__exclude_kernel(struct evlist *evlist)
{
	struct evsel *evsel;

	evlist__for_each_entry(evlist, evsel) {
		if (!evsel->core.attr.exclude_kernel)
			return false;
	}

	return true;
}

/*
 * Events in data file are not collect in groups, but we still want
 * the group display. Set the artificial group and set the leader's
 * forced_leader flag to notify the display code.
 */
void evlist__force_leader(struct evlist *evlist)
{
	if (!evlist->core.nr_groups) {
		struct evsel *leader = evlist__first(evlist);

		evlist__set_leader(evlist);
		leader->forced_leader = true;
	}
}

struct evsel *evlist__reset_weak_group(struct evlist *evsel_list, struct evsel *evsel, bool close)
{
	struct evsel *c2, *leader;
	bool is_open = true;

	leader = evsel__leader(evsel);

	pr_debug("Weak group for %s/%d failed\n",
			leader->name, leader->core.nr_members);

	/*
	 * for_each_group_member doesn't work here because it doesn't
	 * include the first entry.
	 */
	evlist__for_each_entry(evsel_list, c2) {
		if (c2 == evsel)
			is_open = false;
		if (evsel__has_leader(c2, leader)) {
			if (is_open && close)
				perf_evsel__close(&c2->core);
			/*
			 * We want to close all members of the group and reopen
			 * them. Some events, like Intel topdown, require being
			 * in a group and so keep these in the group.
			 */
			evsel__remove_from_group(c2, leader);

			/*
			 * Set this for all former members of the group
			 * to indicate they get reopened.
			 */
			c2->reset_group = true;
		}
	}
	/* Reset the leader count if all entries were removed. */
	if (leader->core.nr_members == 1)
		leader->core.nr_members = 0;
	return leader;
}

static int evlist__parse_control_fifo(const char *str, int *ctl_fd, int *ctl_fd_ack, bool *ctl_fd_close)
{
	char *s, *p;
	int ret = 0, fd;

	if (strncmp(str, "fifo:", 5))
		return -EINVAL;

	str += 5;
	if (!*str || *str == ',')
		return -EINVAL;

	s = strdup(str);
	if (!s)
		return -ENOMEM;

	p = strchr(s, ',');
	if (p)
		*p = '\0';

	/*
	 * O_RDWR avoids POLLHUPs which is necessary to allow the other
	 * end of a FIFO to be repeatedly opened and closed.
	 */
	fd = open(s, O_RDWR | O_NONBLOCK | O_CLOEXEC);
	if (fd < 0) {
		pr_err("Failed to open '%s'\n", s);
		ret = -errno;
		goto out_free;
	}
	*ctl_fd = fd;
	*ctl_fd_close = true;

	if (p && *++p) {
		/* O_RDWR | O_NONBLOCK means the other end need not be open */
		fd = open(p, O_RDWR | O_NONBLOCK | O_CLOEXEC);
		if (fd < 0) {
			pr_err("Failed to open '%s'\n", p);
			ret = -errno;
			goto out_free;
		}
		*ctl_fd_ack = fd;
	}

out_free:
	free(s);
	return ret;
}

int evlist__parse_control(const char *str, int *ctl_fd, int *ctl_fd_ack, bool *ctl_fd_close)
{
	char *comma = NULL, *endptr = NULL;

	*ctl_fd_close = false;

	if (strncmp(str, "fd:", 3))
		return evlist__parse_control_fifo(str, ctl_fd, ctl_fd_ack, ctl_fd_close);

	*ctl_fd = strtoul(&str[3], &endptr, 0);
	if (endptr == &str[3])
		return -EINVAL;

	comma = strchr(str, ',');
	if (comma) {
		if (endptr != comma)
			return -EINVAL;

		*ctl_fd_ack = strtoul(comma + 1, &endptr, 0);
		if (endptr == comma + 1 || *endptr != '\0')
			return -EINVAL;
	}

	return 0;
}

void evlist__close_control(int ctl_fd, int ctl_fd_ack, bool *ctl_fd_close)
{
	if (*ctl_fd_close) {
		*ctl_fd_close = false;
		close(ctl_fd);
		if (ctl_fd_ack >= 0)
			close(ctl_fd_ack);
	}
}

int evlist__initialize_ctlfd(struct evlist *evlist, int fd, int ack)
{
	if (fd == -1) {
		pr_debug("Control descriptor is not initialized\n");
		return 0;
	}

	evlist->ctl_fd.pos = perf_evlist__add_pollfd(&evlist->core, fd, NULL, POLLIN,
						     fdarray_flag__nonfilterable);
	if (evlist->ctl_fd.pos < 0) {
		evlist->ctl_fd.pos = -1;
		pr_err("Failed to add ctl fd entry: %m\n");
		return -1;
	}

	evlist->ctl_fd.fd = fd;
	evlist->ctl_fd.ack = ack;

	return 0;
}

bool evlist__ctlfd_initialized(struct evlist *evlist)
{
	return evlist->ctl_fd.pos >= 0;
}

int evlist__finalize_ctlfd(struct evlist *evlist)
{
	struct pollfd *entries = evlist->core.pollfd.entries;

	if (!evlist__ctlfd_initialized(evlist))
		return 0;

	entries[evlist->ctl_fd.pos].fd = -1;
	entries[evlist->ctl_fd.pos].events = 0;
	entries[evlist->ctl_fd.pos].revents = 0;

	evlist->ctl_fd.pos = -1;
	evlist->ctl_fd.ack = -1;
	evlist->ctl_fd.fd = -1;

	return 0;
}

static int evlist__ctlfd_recv(struct evlist *evlist, enum evlist_ctl_cmd *cmd,
			      char *cmd_data, size_t data_size)
{
	int err;
	char c;
	size_t bytes_read = 0;

	*cmd = EVLIST_CTL_CMD_UNSUPPORTED;
	memset(cmd_data, 0, data_size);
	data_size--;

	do {
		err = read(evlist->ctl_fd.fd, &c, 1);
		if (err > 0) {
			if (c == '\n' || c == '\0')
				break;
			cmd_data[bytes_read++] = c;
			if (bytes_read == data_size)
				break;
			continue;
		} else if (err == -1) {
			if (errno == EINTR)
				continue;
			if (errno == EAGAIN || errno == EWOULDBLOCK)
				err = 0;
			else
				pr_err("Failed to read from ctlfd %d: %m\n", evlist->ctl_fd.fd);
		}
		break;
	} while (1);

	pr_debug("Message from ctl_fd: \"%s%s\"\n", cmd_data,
		 bytes_read == data_size ? "" : c == '\n' ? "\\n" : "\\0");

	if (bytes_read > 0) {
		if (!strncmp(cmd_data, EVLIST_CTL_CMD_ENABLE_TAG,
			     (sizeof(EVLIST_CTL_CMD_ENABLE_TAG)-1))) {
			*cmd = EVLIST_CTL_CMD_ENABLE;
		} else if (!strncmp(cmd_data, EVLIST_CTL_CMD_DISABLE_TAG,
				    (sizeof(EVLIST_CTL_CMD_DISABLE_TAG)-1))) {
			*cmd = EVLIST_CTL_CMD_DISABLE;
		} else if (!strncmp(cmd_data, EVLIST_CTL_CMD_SNAPSHOT_TAG,
				    (sizeof(EVLIST_CTL_CMD_SNAPSHOT_TAG)-1))) {
			*cmd = EVLIST_CTL_CMD_SNAPSHOT;
			pr_debug("is snapshot\n");
		} else if (!strncmp(cmd_data, EVLIST_CTL_CMD_EVLIST_TAG,
				    (sizeof(EVLIST_CTL_CMD_EVLIST_TAG)-1))) {
			*cmd = EVLIST_CTL_CMD_EVLIST;
		} else if (!strncmp(cmd_data, EVLIST_CTL_CMD_STOP_TAG,
				    (sizeof(EVLIST_CTL_CMD_STOP_TAG)-1))) {
			*cmd = EVLIST_CTL_CMD_STOP;
		} else if (!strncmp(cmd_data, EVLIST_CTL_CMD_PING_TAG,
				    (sizeof(EVLIST_CTL_CMD_PING_TAG)-1))) {
			*cmd = EVLIST_CTL_CMD_PING;
		}
	}

	return bytes_read ? (int)bytes_read : err;
}

int evlist__ctlfd_ack(struct evlist *evlist)
{
	int err;

	if (evlist->ctl_fd.ack == -1)
		return 0;

	err = write(evlist->ctl_fd.ack, EVLIST_CTL_CMD_ACK_TAG,
		    sizeof(EVLIST_CTL_CMD_ACK_TAG));
	if (err == -1)
		pr_err("failed to write to ctl_ack_fd %d: %m\n", evlist->ctl_fd.ack);

	return err;
}

static int get_cmd_arg(char *cmd_data, size_t cmd_size, char **arg)
{
	char *data = cmd_data + cmd_size;

	/* no argument */
	if (!*data)
		return 0;

	/* there's argument */
	if (*data == ' ') {
		*arg = data + 1;
		return 1;
	}

	/* malformed */
	return -1;
}

static int evlist__ctlfd_enable(struct evlist *evlist, char *cmd_data, bool enable)
{
	struct evsel *evsel;
	char *name;
	int err;

	err = get_cmd_arg(cmd_data,
			  enable ? sizeof(EVLIST_CTL_CMD_ENABLE_TAG) - 1 :
				   sizeof(EVLIST_CTL_CMD_DISABLE_TAG) - 1,
			  &name);
	if (err < 0) {
		pr_info("failed: wrong command\n");
		return -1;
	}

	if (err) {
		evsel = evlist__find_evsel_by_str(evlist, name);
		if (evsel) {
			if (enable)
				evlist__enable_evsel(evlist, name);
			else
				evlist__disable_evsel(evlist, name);
			pr_info("Event %s %s\n", evsel->name,
				enable ? "enabled" : "disabled");
		} else {
			pr_info("failed: can't find '%s' event\n", name);
		}
	} else {
		if (enable) {
			evlist__enable(evlist);
			pr_info(EVLIST_ENABLED_MSG);
		} else {
			evlist__disable(evlist);
			pr_info(EVLIST_DISABLED_MSG);
		}
	}

	return 0;
}

static int evlist__ctlfd_list(struct evlist *evlist, char *cmd_data)
{
	struct perf_attr_details details = { .verbose = false, };
	struct evsel *evsel;
	char *arg;
	int err;

	err = get_cmd_arg(cmd_data,
			  sizeof(EVLIST_CTL_CMD_EVLIST_TAG) - 1,
			  &arg);
	if (err < 0) {
		pr_info("failed: wrong command\n");
		return -1;
	}

	if (err) {
		if (!strcmp(arg, "-v")) {
			details.verbose = true;
		} else if (!strcmp(arg, "-g")) {
			details.event_group = true;
		} else if (!strcmp(arg, "-F")) {
			details.freq = true;
		} else {
			pr_info("failed: wrong command\n");
			return -1;
		}
	}

	evlist__for_each_entry(evlist, evsel)
		evsel__fprintf(evsel, &details, stderr);

	return 0;
}

int evlist__ctlfd_process(struct evlist *evlist, enum evlist_ctl_cmd *cmd)
{
	int err = 0;
	char cmd_data[EVLIST_CTL_CMD_MAX_LEN];
	int ctlfd_pos = evlist->ctl_fd.pos;
	struct pollfd *entries = evlist->core.pollfd.entries;

	if (!evlist__ctlfd_initialized(evlist) || !entries[ctlfd_pos].revents)
		return 0;

	if (entries[ctlfd_pos].revents & POLLIN) {
		err = evlist__ctlfd_recv(evlist, cmd, cmd_data,
					 EVLIST_CTL_CMD_MAX_LEN);
		if (err > 0) {
			switch (*cmd) {
			case EVLIST_CTL_CMD_ENABLE:
			case EVLIST_CTL_CMD_DISABLE:
				err = evlist__ctlfd_enable(evlist, cmd_data,
							   *cmd == EVLIST_CTL_CMD_ENABLE);
				break;
			case EVLIST_CTL_CMD_EVLIST:
				err = evlist__ctlfd_list(evlist, cmd_data);
				break;
			case EVLIST_CTL_CMD_SNAPSHOT:
			case EVLIST_CTL_CMD_STOP:
			case EVLIST_CTL_CMD_PING:
				break;
			case EVLIST_CTL_CMD_ACK:
			case EVLIST_CTL_CMD_UNSUPPORTED:
			default:
				pr_debug("ctlfd: unsupported %d\n", *cmd);
				break;
			}
			if (!(*cmd == EVLIST_CTL_CMD_ACK || *cmd == EVLIST_CTL_CMD_UNSUPPORTED ||
			      *cmd == EVLIST_CTL_CMD_SNAPSHOT))
				evlist__ctlfd_ack(evlist);
		}
	}

	if (entries[ctlfd_pos].revents & (POLLHUP | POLLERR))
		evlist__finalize_ctlfd(evlist);
	else
		entries[ctlfd_pos].revents = 0;

	return err;
}

int evlist__ctlfd_update(struct evlist *evlist, struct pollfd *update)
{
	int ctlfd_pos = evlist->ctl_fd.pos;
	struct pollfd *entries = evlist->core.pollfd.entries;

	if (!evlist__ctlfd_initialized(evlist))
		return 0;

	if (entries[ctlfd_pos].fd != update->fd ||
	    entries[ctlfd_pos].events != update->events)
		return -1;

	entries[ctlfd_pos].revents = update->revents;
	return 0;
}

struct evsel *evlist__find_evsel(struct evlist *evlist, int idx)
{
	struct evsel *evsel;

	evlist__for_each_entry(evlist, evsel) {
		if (evsel->core.idx == idx)
			return evsel;
	}
	return NULL;
}

int evlist__scnprintf_evsels(struct evlist *evlist, size_t size, char *bf)
{
	struct evsel *evsel;
	int printed = 0;

	evlist__for_each_entry(evlist, evsel) {
		if (evsel__is_dummy_event(evsel))
			continue;
		if (size > (strlen(evsel__name(evsel)) + (printed ? 2 : 1))) {
			printed += scnprintf(bf + printed, size - printed, "%s%s", printed ? "," : "", evsel__name(evsel));
		} else {
			printed += scnprintf(bf + printed, size - printed, "%s...", printed ? "," : "");
			break;
		}
	}

	return printed;
}

void evlist__check_mem_load_aux(struct evlist *evlist)
{
	struct evsel *leader, *evsel, *pos;

	/*
	 * For some platforms, the 'mem-loads' event is required to use
	 * together with 'mem-loads-aux' within a group and 'mem-loads-aux'
	 * must be the group leader. Now we disable this group before reporting
	 * because 'mem-loads-aux' is just an auxiliary event. It doesn't carry
	 * any valid memory load information.
	 */
	evlist__for_each_entry(evlist, evsel) {
		leader = evsel__leader(evsel);
		if (leader == evsel)
			continue;

		if (leader->name && strstr(leader->name, "mem-loads-aux")) {
			for_each_group_evsel(pos, leader) {
				evsel__set_leader(pos, pos);
				pos->core.nr_members = 0;
			}
		}
	}
}<|MERGE_RESOLUTION|>--- conflicted
+++ resolved
@@ -589,51 +589,6 @@
 	(evlist->enabled ? evlist__disable : evlist__enable)(evlist);
 }
 
-<<<<<<< HEAD
-static int evlist__enable_event_cpu(struct evlist *evlist, struct evsel *evsel, int cpu)
-{
-	int thread;
-	int nr_threads = evlist__nr_threads(evlist, evsel);
-
-	if (!evsel->core.fd)
-		return -EINVAL;
-
-	for (thread = 0; thread < nr_threads; thread++) {
-		int err = ioctl(FD(evsel, cpu, thread), PERF_EVENT_IOC_ENABLE, 0);
-		if (err)
-			return err;
-	}
-	return 0;
-}
-
-static int evlist__enable_event_thread(struct evlist *evlist, struct evsel *evsel, int thread)
-{
-	int cpu;
-	int nr_cpus = perf_cpu_map__nr(evlist->core.user_requested_cpus);
-
-	if (!evsel->core.fd)
-		return -EINVAL;
-
-	for (cpu = 0; cpu < nr_cpus; cpu++) {
-		int err = ioctl(FD(evsel, cpu, thread), PERF_EVENT_IOC_ENABLE, 0);
-		if (err)
-			return err;
-	}
-	return 0;
-}
-
-int evlist__enable_event_idx(struct evlist *evlist, struct evsel *evsel, int idx)
-{
-	bool per_cpu_mmaps = !perf_cpu_map__empty(evlist->core.user_requested_cpus);
-
-	if (per_cpu_mmaps)
-		return evlist__enable_event_cpu(evlist, evsel, idx);
-
-	return evlist__enable_event_thread(evlist, evsel, idx);
-}
-
-=======
->>>>>>> 88084a3d
 int evlist__add_pollfd(struct evlist *evlist, int fd)
 {
 	return perf_evlist__add_pollfd(&evlist->core, fd, NULL, POLLIN, fdarray_flag__default);
